--- conflicted
+++ resolved
@@ -32,11 +32,8 @@
 slowapi = "^0.1.9"
 sentry-sdk = {extras = ["fastapi", "sqlalchemy"], version = "^2.42.1"}
 prometheus-fastapi-instrumentator = "^7.1.0"
-<<<<<<< HEAD
+reportlab = "^4.4.4"
 pytest-xdist = "^3.8.0"
-=======
-reportlab = "^4.4.4"
->>>>>>> 2326f177
 
 [tool.poetry.group.dev.dependencies]
 pytest = ">=8.4.2,<9.0.0"
