--- conflicted
+++ resolved
@@ -21,11 +21,7 @@
     # FIX: Title must be Optional to reflect
     #  DB nullability (though usually required by UX)
     title: Optional[str] = None
-<<<<<<< HEAD
-    content: dict = Field(..., description="The message body as JSON/rich text.")
-=======
     content: Union[dict, str] = Field(..., description="The message body as JSON/rich text or simple string.")
->>>>>>> 9c86cbc8
     targets: list[AnnouncementTargetIn] = Field(..., description="The audience to receive the announcement.")
 
 
