# backend/app/models/conversation_participant.py
from sqlalchemy import UUID, Column, ForeignKey, Integer, PrimaryKeyConstraint, String
from sqlalchemy.orm import relationship

from app.db.base_class import Base

# Assuming Profile model is available


class ConversationParticipant(Base):
    """
    SQLAlchemy model for the conversation_participants table.
    Links users (profiles) to conversations.
    """

    __tablename__ = "conversation_participants"

<<<<<<< HEAD
    # Use a surrogate key for primary key (PK)
    id = Column(Integer, primary_key=True, index=True)
=======
>>>>>>> 9c86cbc8
    conversation_id = Column(Integer, ForeignKey("conversations.conversation_id"), nullable=False)
    user_id = Column(UUID, ForeignKey("profiles.user_id"), nullable=False)

    role = Column(String)  # E.g., 'Initiator', 'Recipient'

    # Relationships
    conversation = relationship("Conversation", back_populates="participants")
    user = relationship("Profile")

<<<<<<< HEAD
    # Constraint to prevent a user from joining the same conversation twice
    __table_args__ = (UniqueConstraint("conversation_id", "user_id", name="_conversation_user_uc"),)
=======
    __table_args__ = (PrimaryKeyConstraint("conversation_id", "user_id", name="pk_conversation_participants"),)
>>>>>>> 9c86cbc8
<|MERGE_RESOLUTION|>--- conflicted
+++ resolved
@@ -15,11 +15,6 @@
 
     __tablename__ = "conversation_participants"
 
-<<<<<<< HEAD
-    # Use a surrogate key for primary key (PK)
-    id = Column(Integer, primary_key=True, index=True)
-=======
->>>>>>> 9c86cbc8
     conversation_id = Column(Integer, ForeignKey("conversations.conversation_id"), nullable=False)
     user_id = Column(UUID, ForeignKey("profiles.user_id"), nullable=False)
 
@@ -29,9 +24,4 @@
     conversation = relationship("Conversation", back_populates="participants")
     user = relationship("Profile")
 
-<<<<<<< HEAD
-    # Constraint to prevent a user from joining the same conversation twice
-    __table_args__ = (UniqueConstraint("conversation_id", "user_id", name="_conversation_user_uc"),)
-=======
-    __table_args__ = (PrimaryKeyConstraint("conversation_id", "user_id", name="pk_conversation_participants"),)
->>>>>>> 9c86cbc8
+    __table_args__ = (PrimaryKeyConstraint("conversation_id", "user_id", name="pk_conversation_participants"),)