--- conflicted
+++ resolved
@@ -32,10 +32,5 @@
 
     marks_records = relationship("Mark", back_populates="subject")
 
-<<<<<<< HEAD
-    # 2. Relationship for Streams (from main/other branch)
     streams = relationship("Stream", secondary=stream_subjects_association, back_populates="subjects")
-=======
-    streams = relationship("Stream", secondary=stream_subjects_association, back_populates="subjects")
-    timetables = relationship("Timetable", back_populates="subject")
->>>>>>> 9c86cbc8
+    timetables = relationship("Timetable", back_populates="subject")