# backend/app/models/subject.py
from sqlalchemy import Boolean, Column, ForeignKey, Integer, String, Text
from sqlalchemy.orm import relationship

from app.db.base import Base
from app.models.stream import stream_subjects_association


class Subject(Base):
    """
    SQLAlchemy model for the subjects table.
    """

    __tablename__ = "subjects"

    subject_id = Column(Integer, primary_key=True)
    school_id = Column(Integer, ForeignKey("schools.school_id"), nullable=False)
    name = Column(String, nullable=False)
    short_code = Column(String)
    description = Column(Text)
    category = Column(String)
    is_active = Column(Boolean, default=True)

    school = relationship("School")
<<<<<<< HEAD

    timetables = relationship("Timetable", back_populates="subject")
    marks_records = relationship("Mark", back_populates="subject")
=======
    streams = relationship(
        "Stream", secondary=stream_subjects_association, back_populates="subjects"
    )
>>>>>>> 805934a2
<|MERGE_RESOLUTION|>--- conflicted
+++ resolved
@@ -22,12 +22,9 @@
     is_active = Column(Boolean, default=True)
 
     school = relationship("School")
-<<<<<<< HEAD
-
-    timetables = relationship("Timetable", back_populates="subject")
-    marks_records = relationship("Mark", back_populates="subject")
-=======
     streams = relationship(
         "Stream", secondary=stream_subjects_association, back_populates="subjects"
     )
->>>>>>> 805934a2
+
+    timetables = relationship("Timetable", back_populates="subject")
+    marks_records = relationship("Mark", back_populates="subject")