--- conflicted
+++ resolved
@@ -40,10 +40,6 @@
     school = relationship("School")
     roles = relationship("UserRole", back_populates="profile", lazy="joined")
     student = relationship("Student", back_populates="profile", uselist=False)
-<<<<<<< HEAD
     teacher = relationship("Teacher", back_populates="profile", uselist=False)
     contact_for_students = relationship("StudentContact", back_populates="parent_profile")
-=======
-    contact_for_students = relationship("StudentContact", back_populates="parent_profile")
-    cart = relationship("Cart", back_populates="profile", uselist=False)
->>>>>>> 665eebfa
+    cart = relationship("Cart", back_populates="profile", uselist=False)