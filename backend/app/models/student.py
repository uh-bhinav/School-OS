--- conflicted
+++ resolved
@@ -25,13 +25,9 @@
 
     student_id = Column(Integer, primary_key=True, index=True)
     user_id = Column(UUID(as_uuid=True), ForeignKey("profiles.user_id"), nullable=False, unique=True)
-<<<<<<< HEAD
-    school_id = Column(Integer, ForeignKey("schools.school_id"), nullable=False)
-=======
     # REMOVED: The 'school_id' column does not exist on this table.
     # It is accessed via the relationship to the Profile model.
     # school_id = Column(Integer, ForeignKey("schools.school_id"), nullable=False)
->>>>>>> 9c86cbc8
     current_class_id = Column(Integer, ForeignKey("classes.class_id"), nullable=True)
     proctor_teacher_id = Column(Integer, ForeignKey("teachers.teacher_id"))
     roll_number = Column(String)
