# backend/app/models/stream.py

from sqlalchemy import (
    Boolean,
    Column,
    ForeignKey,
    Integer,
    String,
    Table,
    Text,
)
from sqlalchemy.orm import relationship

from app.db.base import Base

# This is a SQLAlchemy association table to manage the many-to-many
# relationship between streams and subjects. It does not get its own model class.
stream_subjects_association = Table(
    "stream_subjects",
    Base.metadata,
    Column("stream_id", Integer, ForeignKey("streams.id"), primary_key=True),
    Column("subject_id", Integer, ForeignKey("subjects.subject_id"), primary_key=True),
)


class Stream(Base):
    """
    SQLAlchemy model for the streams table.
    Represents an academic stream like 'Science' or 'Commerce'.
    """

    __tablename__ = "streams"

    id = Column(Integer, primary_key=True, index=True)
    school_id = Column(Integer, ForeignKey("schools.school_id"), nullable=False)
    name = Column(String, nullable=False)
    description = Column(Text)
    is_active = Column(Boolean, default=True)

    # --- Relationships ---

    # Many-to-one relationship with School
    school = relationship("School")

    # Many-to-many relationship with Subject
    # The ORM will use the 'stream_subjects_association' table to manage this link.
    subjects = relationship(
<<<<<<< HEAD
        "Subject",
        secondary=stream_subjects_association,
        back_populates="streams",
=======
        "Subject", secondary=stream_subjects_association, back_populates="streams"
>>>>>>> b9cccc4c
    )<|MERGE_RESOLUTION|>--- conflicted
+++ resolved
@@ -45,11 +45,5 @@
     # Many-to-many relationship with Subject
     # The ORM will use the 'stream_subjects_association' table to manage this link.
     subjects = relationship(
-<<<<<<< HEAD
-        "Subject",
-        secondary=stream_subjects_association,
-        back_populates="streams",
-=======
         "Subject", secondary=stream_subjects_association, back_populates="streams"
->>>>>>> b9cccc4c
     )