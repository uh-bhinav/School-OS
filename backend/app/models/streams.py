--- conflicted
+++ resolved
@@ -45,12 +45,7 @@
     # Many-to-many relationship with Subject
     # The ORM will use the 'stream_subjects_association' table to manage this link.
     subjects = relationship(
-<<<<<<< HEAD
-        "Subject", secondary=stream_subjects_association, back_populates="streams"
-=======
         "Subject",
         secondary=stream_subjects_association,
-        # This assumes you will add a 'streams' relationship to the Subject model
         back_populates="streams",
->>>>>>> 59122cf0
     )