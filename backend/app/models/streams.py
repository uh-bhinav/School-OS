--- conflicted
+++ resolved
@@ -47,10 +47,5 @@
     subjects = relationship(
         "Subject",
         secondary=stream_subjects_association,
-<<<<<<< HEAD
         back_populates="streams"
-=======
-        # This assumes you will add a 'streams' relationship to the Subject model
-        back_populates="streams",
->>>>>>> 59122cf0
     )