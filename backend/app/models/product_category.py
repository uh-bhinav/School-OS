--- conflicted
+++ resolved
@@ -1,6 +1,3 @@
-<<<<<<< HEAD
-from sqlalchemy import Column, ForeignKey, Integer, String
-=======
 # backend/app/models/product_category.py
 """
 SQLAlchemy model for the product_categories table.
@@ -9,23 +6,12 @@
 """
 
 from sqlalchemy import Boolean, Column, DateTime, ForeignKey, Integer, String, Text, func
->>>>>>> 665eebfa
 from sqlalchemy.orm import relationship
 
 from app.db.base_class import Base
 
 
 class ProductCategory(Base):
-<<<<<<< HEAD
-    __tablename__ = "product_categories"
-
-    category_id = Column(Integer, primary_key=True)
-    school_id = Column(Integer, ForeignKey("schools.school_id"), nullable=False)
-    category_name = Column(String, nullable=False)
-
-    school = relationship("School")
-    products = relationship("Product", back_populates="category")
-=======
     """Product Category Model for E-commerce Module"""
 
     __tablename__ = "product_categories"
@@ -55,5 +41,4 @@
     school = relationship("School", back_populates="product_categories", lazy="selectin")
 
     # One-to-many relationship with Product
-    products = relationship("Product", back_populates="category", lazy="selectin")
->>>>>>> 665eebfa
+    products = relationship("Product", back_populates="category", lazy="selectin")