# backend/app/models/teacher.py

from sqlalchemy import (
    UUID,
    Boolean,
    Column,
    Date,
    DateTime,
    ForeignKey,
    Integer,
    String,
    Text,
)

# ADDED: Import JSONB for the new qualifications column
from sqlalchemy.dialects.postgresql import JSONB
from sqlalchemy.orm import relationship
from sqlalchemy.sql import func

from app.db.base import Base


class Teacher(Base):
    """
    SQLAlchemy model for the teachers table.
    """

    __tablename__ = "teachers"

    # Primary Key
    teacher_id = Column(Integer, primary_key=True, index=True)

    # User Link (CRITICAL: user_id is NOT NULL in DB)
    user_id = Column(UUID, ForeignKey("profiles.user_id"), nullable=False, unique=True)

    # FK to Employment Status Lookup Table
    employment_status_id = Column(Integer, ForeignKey("employment_statuses.status_id"))

    # Core Profile Details
    department = Column(String(255))
    subject_specialization = Column(String(255))
    hire_date = Column(Date)
    years_of_experience = Column(Integer)
    is_certified = Column(Boolean)
    bio = Column(Text)
    # ADDED: New column to store structured qualifications
    qualifications = Column(JSONB)

    # Soft Delete & Timestamps
    is_active = Column(Boolean, default=True)
    created_at = Column(DateTime(timezone=True), default=func.now())
    updated_at = Column(
        DateTime(timezone=True), default=func.now(), onupdate=func.now()
    )

    # Relationships
<<<<<<< HEAD
    user = relationship("Profile")
    employment_status = relationship("EmploymentStatus")
    profile = relationship("Profile", back_populates="teacher")
    timetables = relationship("Timetable", back_populates="teacher")
    attendance_records = relationship("AttendanceRecord", back_populates="teacher")
=======
    # CHANGED: The relationship name is 'profile' to match the schema and service layers
    profile = relationship("Profile")
    employment_status = relationship("EmploymentStatus")
>>>>>>> 805934a2
<|MERGE_RESOLUTION|>--- conflicted
+++ resolved
@@ -54,14 +54,9 @@
     )
 
     # Relationships
-<<<<<<< HEAD
-    user = relationship("Profile")
+    # CHANGED: The relationship name is 'profile' to match the schema and service layers
+    profile = relationship("Profile")
     employment_status = relationship("EmploymentStatus")
     profile = relationship("Profile", back_populates="teacher")
     timetables = relationship("Timetable", back_populates="teacher")
-    attendance_records = relationship("AttendanceRecord", back_populates="teacher")
-=======
-    # CHANGED: The relationship name is 'profile' to match the schema and service layers
-    profile = relationship("Profile")
-    employment_status = relationship("EmploymentStatus")
->>>>>>> 805934a2
+    attendance_records = relationship("AttendanceRecord", back_populates="teacher")