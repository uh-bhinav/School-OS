--- conflicted
+++ resolved
@@ -1,6 +1,3 @@
-<<<<<<< HEAD
-from sqlalchemy import Boolean, Column, DateTime, ForeignKey, Integer, Numeric, String
-=======
 # backend/app/models/product_package.py
 
 from sqlalchemy import (
@@ -14,22 +11,12 @@
     String,
     Text,
 )
->>>>>>> 665eebfa
 from sqlalchemy.orm import relationship
 from sqlalchemy.sql import func
 
 from app.db.base_class import Base
 
 
-<<<<<<< HEAD
-class ProductPackage(Base):
-    __tablename__ = "product_packages"
-
-    id = Column(Integer, primary_key=True, index=True)
-    school_id = Column(Integer, ForeignKey("schools.school_id"), nullable=False)
-    name = Column(String, nullable=False)
-    description = Column(String)
-=======
 class PackageItem(Base):
     """
     SQLAlchemy model for the package_items table.
@@ -66,19 +53,11 @@
 
     name = Column(String)
     description = Column(Text)
->>>>>>> 665eebfa
     price = Column(Numeric)
     image_url = Column(String)
     category = Column(String)
     academic_year = Column(String)
     is_active = Column(Boolean, default=True)
-<<<<<<< HEAD
-    created_at = Column(DateTime(timezone=True), server_default=func.now())
-    updated_at = Column(DateTime(timezone=True), server_default=func.now(), onupdate=func.now())
-
-    school = relationship("School")
-    products = relationship("Product", secondary=package_items_association, back_populates="packages")
-=======
 
     created_at = Column(DateTime(timezone=True), default=func.now())
     updated_at = Column(DateTime(timezone=True), default=func.now(), onupdate=func.now())
@@ -89,5 +68,4 @@
     school = relationship("School", back_populates="product_packages", lazy="selectin")
 
     # One-to-many relationship with PackageItem (association object)
-    items = relationship("PackageItem", back_populates="package", cascade="all, delete-orphan")
->>>>>>> 665eebfa
+    items = relationship("PackageItem", back_populates="package", cascade="all, delete-orphan")