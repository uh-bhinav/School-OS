--- conflicted
+++ resolved
@@ -28,11 +28,7 @@
     school = relationship("School")
 
     # 2. Relationship to the target Product table, accessed via the junction
-<<<<<<< HEAD
     products = relationship(
         "Product", secondary=package_items_association, back_populates="packages"
     )
-"""
-=======
-    products = relationship("Product", secondary="package_items", back_populates="packages")
->>>>>>> 7cd0a2af
+"""