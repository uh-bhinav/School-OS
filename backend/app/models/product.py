<<<<<<< HEAD
from sqlalchemy import Boolean, Column, DateTime, ForeignKey, Integer, Numeric, String
=======
# backend/app/models/product.py

from sqlalchemy import (
    Boolean,
    CheckConstraint,
    Column,
    DateTime,
    ForeignKey,
    Integer,
    Numeric,
    String,
    Text,
)
>>>>>>> 665eebfa
from sqlalchemy.orm import relationship
from sqlalchemy.sql import func

from app.db.base_class import Base

<<<<<<< HEAD
=======

class Product(Base):
    """
    SQLAlchemy model for the products table.
    Represents an item available for sale in the school's e-commerce store,
    such as uniforms, books, or stationery.
    """
>>>>>>> 665eebfa

class Product(Base):
    __tablename__ = "products"

    product_id = Column(Integer, primary_key=True)
    school_id = Column(Integer, ForeignKey("schools.school_id"), nullable=False)
<<<<<<< HEAD
    category_id = Column(Integer, ForeignKey("product_categories.category_id"))
    name = Column(String, nullable=False)
    description = Column(String)
    price = Column(Numeric)
    stock_quantity = Column(Integer)
    sku = Column(String)
=======
    category_id = Column(Integer, ForeignKey("product_categories.category_id"), nullable=True)

    name = Column(String, nullable=False)
    description = Column(Text)
    price = Column(Numeric(10, 2), nullable=False)
    stock_quantity = Column(Integer, nullable=False, default=0)
    sku = Column(String, unique=True)
>>>>>>> 665eebfa
    image_url = Column(String)
    manufacturer = Column(String)
<<<<<<< HEAD
    created_at = Column(DateTime(timezone=True), server_default=func.now())
    updated_at = Column(DateTime(timezone=True), server_default=func.now(), onupdate=func.now())

    school = relationship("School")
    category = relationship("ProductCategory", back_populates="products")
    packages = relationship("ProductPackage", secondary=package_items_association, back_populates="products")
    album_links = relationship("ProductAlbumLink", back_populates="product", cascade="all, delete-orphan")
=======
    reorder_level = Column(Integer)
    reorder_quantity = Column(Integer)
    is_active = Column(Boolean, default=True, nullable=False)

    created_at = Column(DateTime(timezone=True), default=func.now())
    updated_at = Column(DateTime(timezone=True), default=func.now(), onupdate=func.now())

    # --- Relationships ---

    # Many-to-one relationship with School
    school = relationship("School", back_populates="products", lazy="selectin")

    # Many-to-one relationship with ProductCategory
    category = relationship("ProductCategory", back_populates="products", lazy="selectin")

    # One-to-many relationship with CartItem
    cart_items = relationship("CartItem", back_populates="product", lazy="selectin")

    # One-to-many relationship with OrderItem
    order_items = relationship("OrderItem", back_populates="product", lazy="selectin")

    # One-to-many relationship with PackageItem (association object)
    package_items = relationship("PackageItem", back_populates="product", lazy="selectin")

    # --- Constraints ---
    __table_args__ = (
        CheckConstraint("stock_quantity >= 0", name="chk_product_stock_non_negative"),
        CheckConstraint("price > 0", name="chk_product_price_positive"),
    )

    # --- Computed Properties ---

    @property
    def availability(self):
        """
        Computed property: Product availability status based on stock and active status.

        Business Logic:
        - DISCONTINUED: Product is not active
        - OUT_OF_STOCK: Active but stock = 0
        - LOW_STOCK: Active with stock 1-10
        - IN_STOCK: Active with stock > 10
        """
        from app.schemas.enums import ProductAvailability

        if not self.is_active:
            return ProductAvailability.DISCONTINUED

        if self.stock_quantity == 0:
            return ProductAvailability.OUT_OF_STOCK

        if self.stock_quantity <= 10:
            return ProductAvailability.LOW_STOCK

        return ProductAvailability.IN_STOCK
>>>>>>> 665eebfa
<|MERGE_RESOLUTION|>--- conflicted
+++ resolved
@@ -1,6 +1,3 @@
-<<<<<<< HEAD
-from sqlalchemy import Boolean, Column, DateTime, ForeignKey, Integer, Numeric, String
-=======
 # backend/app/models/product.py
 
 from sqlalchemy import (
@@ -14,14 +11,11 @@
     String,
     Text,
 )
->>>>>>> 665eebfa
 from sqlalchemy.orm import relationship
 from sqlalchemy.sql import func
 
 from app.db.base_class import Base
 
-<<<<<<< HEAD
-=======
 
 class Product(Base):
     """
@@ -29,21 +23,11 @@
     Represents an item available for sale in the school's e-commerce store,
     such as uniforms, books, or stationery.
     """
->>>>>>> 665eebfa
 
-class Product(Base):
     __tablename__ = "products"
 
     product_id = Column(Integer, primary_key=True)
     school_id = Column(Integer, ForeignKey("schools.school_id"), nullable=False)
-<<<<<<< HEAD
-    category_id = Column(Integer, ForeignKey("product_categories.category_id"))
-    name = Column(String, nullable=False)
-    description = Column(String)
-    price = Column(Numeric)
-    stock_quantity = Column(Integer)
-    sku = Column(String)
-=======
     category_id = Column(Integer, ForeignKey("product_categories.category_id"), nullable=True)
 
     name = Column(String, nullable=False)
@@ -51,18 +35,8 @@
     price = Column(Numeric(10, 2), nullable=False)
     stock_quantity = Column(Integer, nullable=False, default=0)
     sku = Column(String, unique=True)
->>>>>>> 665eebfa
     image_url = Column(String)
     manufacturer = Column(String)
-<<<<<<< HEAD
-    created_at = Column(DateTime(timezone=True), server_default=func.now())
-    updated_at = Column(DateTime(timezone=True), server_default=func.now(), onupdate=func.now())
-
-    school = relationship("School")
-    category = relationship("ProductCategory", back_populates="products")
-    packages = relationship("ProductPackage", secondary=package_items_association, back_populates="products")
-    album_links = relationship("ProductAlbumLink", back_populates="product", cascade="all, delete-orphan")
-=======
     reorder_level = Column(Integer)
     reorder_quantity = Column(Integer)
     is_active = Column(Boolean, default=True, nullable=False)
@@ -117,5 +91,4 @@
         if self.stock_quantity <= 10:
             return ProductAvailability.LOW_STOCK
 
-        return ProductAvailability.IN_STOCK
->>>>>>> 665eebfa
+        return ProductAvailability.IN_STOCK