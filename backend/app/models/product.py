<<<<<<< HEAD
# backend/app/models/product.py
=======
>>>>>>> 7543c984
from sqlalchemy import Boolean, Column, DateTime, ForeignKey, Integer, Numeric, String
from sqlalchemy.orm import relationship
from sqlalchemy.sql import func

from app.db.base_class import Base
from app.models.package_item import package_items_association

<<<<<<< HEAD

class Product(Base):
    """
    SQLAlchemy model for the products table.
    """
=======
>>>>>>> 7543c984

class Product(Base):
    __tablename__ = "products"

    product_id = Column(Integer, primary_key=True, index=True)
    school_id = Column(Integer, ForeignKey("schools.school_id"), nullable=False)
    category_id = Column(Integer, ForeignKey("product_categories.category_id"))
<<<<<<< HEAD

    name = Column(String)
=======
    name = Column(String, nullable=False)
>>>>>>> 7543c984
    description = Column(String)
    price = Column(Numeric)
    stock_quantity = Column(Integer)
    sku = Column(String)
    # The 'image_url' column is now deprecated in favor of the 'images' relationship
    image_url = Column(String)
    is_active = Column(Boolean, default=True)
    reorder_level = Column(Integer)
    manufacturer = Column(String)
    created_at = Column(DateTime(timezone=True), server_default=func.now())
    updated_at = Column(DateTime(timezone=True), server_default=func.now(), onupdate=func.now())

    school = relationship("School")
<<<<<<< HEAD
    category = relationship("ProductCategory")

    packages = relationship("ProductPackage", secondary=package_items_association, back_populates="products")

    # Bidirectional relationship to ProductAlbumLink
    images = relationship("ProductAlbumLink", back_populates="product", cascade="all, delete-orphan")

    def __repr__(self):
        return f"<Product(id={self.product_id}, name='{self.name}')>"
=======
    category = relationship("ProductCategory", back_populates="products")
    packages = relationship("ProductPackage", secondary=package_items_association, back_populates="products")
    album_links = relationship("ProductAlbumLink", back_populates="product", cascade="all, delete-orphan")
>>>>>>> 7543c984
<|MERGE_RESOLUTION|>--- conflicted
+++ resolved
@@ -1,7 +1,3 @@
-<<<<<<< HEAD
-# backend/app/models/product.py
-=======
->>>>>>> 7543c984
 from sqlalchemy import Boolean, Column, DateTime, ForeignKey, Integer, Numeric, String
 from sqlalchemy.orm import relationship
 from sqlalchemy.sql import func
@@ -9,27 +5,18 @@
 from app.db.base_class import Base
 from app.models.package_item import package_items_association
 
-<<<<<<< HEAD
 
 class Product(Base):
     """
     SQLAlchemy model for the products table.
     """
-=======
->>>>>>> 7543c984
 
-class Product(Base):
     __tablename__ = "products"
 
     product_id = Column(Integer, primary_key=True, index=True)
     school_id = Column(Integer, ForeignKey("schools.school_id"), nullable=False)
     category_id = Column(Integer, ForeignKey("product_categories.category_id"))
-<<<<<<< HEAD
-
-    name = Column(String)
-=======
     name = Column(String, nullable=False)
->>>>>>> 7543c984
     description = Column(String)
     price = Column(Numeric)
     stock_quantity = Column(Integer)
@@ -43,18 +30,6 @@
     updated_at = Column(DateTime(timezone=True), server_default=func.now(), onupdate=func.now())
 
     school = relationship("School")
-<<<<<<< HEAD
-    category = relationship("ProductCategory")
-
-    packages = relationship("ProductPackage", secondary=package_items_association, back_populates="products")
-
-    # Bidirectional relationship to ProductAlbumLink
-    images = relationship("ProductAlbumLink", back_populates="product", cascade="all, delete-orphan")
-
-    def __repr__(self):
-        return f"<Product(id={self.product_id}, name='{self.name}')>"
-=======
     category = relationship("ProductCategory", back_populates="products")
     packages = relationship("ProductPackage", secondary=package_items_association, back_populates="products")
-    album_links = relationship("ProductAlbumLink", back_populates="product", cascade="all, delete-orphan")
->>>>>>> 7543c984
+    album_links = relationship("ProductAlbumLink", back_populates="product", cascade="all, delete-orphan")