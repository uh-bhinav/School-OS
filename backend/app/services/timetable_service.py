--- conflicted
+++ resolved
@@ -20,8 +20,6 @@
     selectinload(Timetable.period),
 ]
 
-<<<<<<< HEAD
-=======
 
 async def get_entry_with_details(db: AsyncSession, entry_id: int) -> Optional[Timetable]:
     """
@@ -33,7 +31,6 @@
     return result.scalars().first()
 
 
->>>>>>> 9c86cbc8
 async def create_timetable_entry(db: AsyncSession, timetable_in: TimetableEntryCreate) -> Timetable:
     db_obj = Timetable(**timetable_in.model_dump())
     db.add(db_obj)
@@ -51,22 +48,14 @@
 
 async def get_class_timetable(db: AsyncSession, class_id: int) -> list[Timetable]:
     # Use 'Timetable.is_active' directly for the boolean check
-<<<<<<< HEAD
-    stmt = select(Timetable).where(Timetable.class_id == class_id, Timetable.is_active).order_by(Timetable.day_of_week, Timetable.period_id)
-=======
     stmt = select(Timetable).where(Timetable.class_id == class_id, Timetable.is_active).options(*TIMETABLE_WITH_DETAILS_OPTIONS).order_by(Timetable.day_of_week, Timetable.period_id)
->>>>>>> 9c86cbc8
     result = await db.execute(stmt)
     return result.scalars().all()
 
 
 async def get_teacher_timetable(db: AsyncSession, teacher_id: int) -> list[Timetable]:
     # Use 'Timetable.is_active' directly for the boolean check
-<<<<<<< HEAD
-    stmt = select(Timetable).where(Timetable.teacher_id == teacher_id, Timetable.is_active).order_by(Timetable.day_of_week, Timetable.period_id)
-=======
     stmt = select(Timetable).where(Timetable.teacher_id == teacher_id, Timetable.is_active).options(*TIMETABLE_WITH_DETAILS_OPTIONS).order_by(Timetable.day_of_week, Timetable.period_id)
->>>>>>> 9c86cbc8
     result = await db.execute(stmt)
     return result.scalars().all()
 
