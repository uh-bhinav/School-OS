# backend/app/services/mark_service.py
from typing import Optional

from sqlalchemy import func
from sqlalchemy.exc import SQLAlchemyError
from sqlalchemy.ext.asyncio import AsyncSession
from sqlalchemy.future import select
from sqlalchemy.orm import selectinload

from app.models.exams import Exam
from app.models.mark import Mark
from app.models.student import Student
from app.models.subject import Subject
from app.models.teacher import Teacher
from app.schemas.mark_schema import ClassPerformanceSummary, MarkCreate, MarkUpdate


def mark_relationship_options():
    return (
        selectinload(Mark.subject).selectinload(Subject.streams),
        selectinload(Mark.exam),
    )


async def create_mark(db: AsyncSession, mark_in: MarkCreate) -> Mark:
    db_obj = Mark(**mark_in.model_dump())
    db.add(db_obj)

    try:
        await db.commit()
    except SQLAlchemyError:
        await db.rollback()
        raise

    await db.refresh(db_obj)
    # FIX: Re-fetch the object using our getter to eager-load relationships
    return await get_mark_by_id(db, db_obj.id)


<<<<<<< HEAD
async def bulk_create_marks(db: AsyncSession, *, marks_in: list[MarkCreate], entered_by_teacher_id: int) -> list[Mark]:
=======
async def bulk_create_marks(db: AsyncSession, *, marks_in: list[MarkCreate]) -> list[Mark]:
>>>>>>> 9c86cbc8
    """
    Creates multiple mark records.
    """
<<<<<<< HEAD
    db_objects = [Mark(**mark.model_dump(), entered_by_teacher_id=entered_by_teacher_id) for mark in marks_in]
=======
    if not marks_in:
        try:
            await db.commit()
        except SQLAlchemyError:
            await db.rollback()
            raise
        return []

    db_objects = [Mark(**mark.model_dump()) for mark in marks_in]
>>>>>>> 9c86cbc8
    db.add_all(db_objects)

    try:
        await db.flush()
        ids = [mark.id for mark in db_objects]
        await db.commit()
    except SQLAlchemyError:
        await db.rollback()
        raise

    stmt = select(Mark).where(Mark.id.in_(ids)).options(*mark_relationship_options())
    result = await db.execute(stmt)
    return list(result.scalars().all())

<<<<<<< HEAD
=======

>>>>>>> 9c86cbc8
async def get_student_report_card(db: AsyncSession, *, student_id: int, academic_year_id: int) -> list[Mark]:
    """
    Retrieves all marks for a student for a specific academic year.
    """
<<<<<<< HEAD
    stmt = select(Mark).join(Exam).where(Mark.student_id == student_id, Exam.academic_year_id == academic_year_id).options(selectinload(Mark.subject), selectinload(Mark.exam)).order_by(Exam.start_date, Mark.subject_id)
=======
    stmt = select(Mark).join(Exam).where(Mark.student_id == student_id, Exam.academic_year_id == academic_year_id).options(*mark_relationship_options()).order_by(Exam.start_date, Mark.subject_id)
>>>>>>> 9c86cbc8
    result = await db.execute(stmt)
    return list(result.scalars().all())


async def get_mark_by_id(db: AsyncSession, mark_id: int) -> Optional[Mark]:
    """Gets a single mark, eager-loading its relationships."""
    stmt = (
        select(Mark).where(Mark.id == mark_id)
        # FIX: Eagerly load the 'subject' and 'exam' relationships.
        .options(*mark_relationship_options())
    )
    result = await db.execute(stmt)
    return result.scalars().first()


async def get_marks_by_student(db: AsyncSession, student_id: int) -> list[Mark]:
    stmt = select(Mark).where(Mark.student_id == student_id).options(*mark_relationship_options()).order_by(Mark.exam_id)
    result = await db.execute(stmt)
    return list(result.scalars().all())


async def get_marks_for_student_and_exam(db: AsyncSession, *, student_id: int, exam_id: Optional[int] = None) -> list[Mark]:
    stmt = select(Mark).where(Mark.student_id == student_id)
    if exam_id is not None:
        stmt = stmt.where(Mark.exam_id == exam_id)

    stmt = stmt.options(*mark_relationship_options()).order_by(Mark.exam_id)
    result = await db.execute(stmt)
    return list(result.scalars().all())


async def get_marks_for_exam(db: AsyncSession, exam_id: int) -> list[Mark]:
    stmt = select(Mark).where(Mark.exam_id == exam_id).options(*mark_relationship_options()).order_by(Mark.student_id)
    result = await db.execute(stmt)
    return list(result.scalars().all())


async def update_mark(db: AsyncSession, db_obj: Mark, mark_in: MarkUpdate) -> Mark:
    update_data = mark_in.model_dump(exclude_unset=True)
    for field, value in update_data.items():
        setattr(db_obj, field, value)
    db.add(db_obj)
    await db.commit()
    await db.refresh(db_obj)
    # Re-fetch with relationships loaded
    return await get_mark_by_id(db, db_obj.id)


async def delete_mark(db: AsyncSession, db_obj: Mark) -> None:
    await db.delete(db_obj)
    await db.commit()


async def get_class_performance_in_exam(db: AsyncSession, *, class_id: int, exam_id: int, pass_mark: float = 40.0) -> Optional[ClassPerformanceSummary]:
    """
    Calculates and returns a performance summary for a class in a specific exam.
    """
    stmt = (
        select(
            func.avg(Mark.marks_obtained),
            func.max(Mark.marks_obtained),
            func.min(Mark.marks_obtained),
            func.count(Mark.student_id),
        )
        .join(Student)
        .where(Student.current_class_id == class_id, Mark.exam_id == exam_id)
    )
    result = await db.execute(stmt)
    avg_score, max_score, min_score, total_count = result.one_or_none()

    if total_count == 0:
        return None

    passed_stmt = (
        select(func.count(Mark.student_id))
        .join(Student)
        .where(
            Student.current_class_id == class_id,
            Mark.exam_id == exam_id,
            Mark.marks_obtained >= pass_mark,
        )
    )
    passed_count = await db.scalar(passed_stmt)
<<<<<<< HEAD

=======
>>>>>>> 9c86cbc8
    failure_rate = ((total_count - passed_count) / total_count) * 100 if total_count > 0 else 0

    return ClassPerformanceSummary(
        class_average=avg_score,
        highest_score=max_score,
        lowest_score=min_score,
        total_students=total_count,
        students_passed=passed_count,
        failure_rate=failure_rate,
    )


async def get_student_grade_progression(db: AsyncSession, *, student_id: int, subject_id: int) -> list[Mark]:
    """
    Retrieves a student's marks in a specific subject across all exams over time.
    """
<<<<<<< HEAD
    stmt = select(Mark).join(Exam).where(Mark.student_id == student_id, Mark.subject_id == subject_id).options(selectinload(Mark.exam)).order_by(Exam.start_date.asc())
=======
    stmt = select(Mark).join(Exam).where(Mark.student_id == student_id, Mark.subject_id == subject_id).options(*mark_relationship_options()).order_by(Exam.start_date.asc())
    result = await db.execute(stmt)
    return list(result.scalars().all())


async def get_teacher_id_for_user(db: AsyncSession, *, user_id: str) -> Optional[int]:
    stmt = select(Teacher.teacher_id).where(Teacher.user_id == user_id)
>>>>>>> 9c86cbc8
    result = await db.execute(stmt)
    return result.scalar_one_or_none()<|MERGE_RESOLUTION|>--- conflicted
+++ resolved
@@ -37,17 +37,10 @@
     return await get_mark_by_id(db, db_obj.id)
 
 
-<<<<<<< HEAD
-async def bulk_create_marks(db: AsyncSession, *, marks_in: list[MarkCreate], entered_by_teacher_id: int) -> list[Mark]:
-=======
 async def bulk_create_marks(db: AsyncSession, *, marks_in: list[MarkCreate]) -> list[Mark]:
->>>>>>> 9c86cbc8
     """
     Creates multiple mark records.
     """
-<<<<<<< HEAD
-    db_objects = [Mark(**mark.model_dump(), entered_by_teacher_id=entered_by_teacher_id) for mark in marks_in]
-=======
     if not marks_in:
         try:
             await db.commit()
@@ -57,7 +50,6 @@
         return []
 
     db_objects = [Mark(**mark.model_dump()) for mark in marks_in]
->>>>>>> 9c86cbc8
     db.add_all(db_objects)
 
     try:
@@ -72,19 +64,12 @@
     result = await db.execute(stmt)
     return list(result.scalars().all())
 
-<<<<<<< HEAD
-=======
 
->>>>>>> 9c86cbc8
 async def get_student_report_card(db: AsyncSession, *, student_id: int, academic_year_id: int) -> list[Mark]:
     """
     Retrieves all marks for a student for a specific academic year.
     """
-<<<<<<< HEAD
-    stmt = select(Mark).join(Exam).where(Mark.student_id == student_id, Exam.academic_year_id == academic_year_id).options(selectinload(Mark.subject), selectinload(Mark.exam)).order_by(Exam.start_date, Mark.subject_id)
-=======
     stmt = select(Mark).join(Exam).where(Mark.student_id == student_id, Exam.academic_year_id == academic_year_id).options(*mark_relationship_options()).order_by(Exam.start_date, Mark.subject_id)
->>>>>>> 9c86cbc8
     result = await db.execute(stmt)
     return list(result.scalars().all())
 
@@ -168,10 +153,6 @@
         )
     )
     passed_count = await db.scalar(passed_stmt)
-<<<<<<< HEAD
-
-=======
->>>>>>> 9c86cbc8
     failure_rate = ((total_count - passed_count) / total_count) * 100 if total_count > 0 else 0
 
     return ClassPerformanceSummary(
@@ -188,9 +169,6 @@
     """
     Retrieves a student's marks in a specific subject across all exams over time.
     """
-<<<<<<< HEAD
-    stmt = select(Mark).join(Exam).where(Mark.student_id == student_id, Mark.subject_id == subject_id).options(selectinload(Mark.exam)).order_by(Exam.start_date.asc())
-=======
     stmt = select(Mark).join(Exam).where(Mark.student_id == student_id, Mark.subject_id == subject_id).options(*mark_relationship_options()).order_by(Exam.start_date.asc())
     result = await db.execute(stmt)
     return list(result.scalars().all())
@@ -198,6 +176,5 @@
 
 async def get_teacher_id_for_user(db: AsyncSession, *, user_id: str) -> Optional[int]:
     stmt = select(Teacher.teacher_id).where(Teacher.user_id == user_id)
->>>>>>> 9c86cbc8
     result = await db.execute(stmt)
     return result.scalar_one_or_none()