--- conflicted
+++ resolved
@@ -37,17 +37,10 @@
     return await get_mark_by_id(db, db_obj.id)
 
 
-<<<<<<< HEAD
-async def bulk_create_marks(
-    db: AsyncSession, *, marks_in: list[MarkCreate]
-) -> list[Mark]:
-=======
-async def bulk_create_marks(db: AsyncSession, *, marks_in: list[MarkCreate], entered_by_teacher_id: int) -> list[Mark]:
->>>>>>> 7cd0a2af
+async def bulk_create_marks(db: AsyncSession, *, marks_in: list[MarkCreate]) -> list[Mark]:
     """
     Creates multiple mark records.
     """
-<<<<<<< HEAD
     if not marks_in:
         try:
             await db.commit()
@@ -57,9 +50,6 @@
         return []
 
     db_objects = [Mark(**mark.model_dump()) for mark in marks_in]
-=======
-    db_objects = [Mark(**mark.model_dump(), entered_by_teacher_id=entered_by_teacher_id) for mark in marks_in]
->>>>>>> 7cd0a2af
     db.add_all(db_objects)
 
     try:
@@ -79,17 +69,7 @@
     """
     Retrieves all marks for a student for a specific academic year.
     """
-<<<<<<< HEAD
-    stmt = (
-        select(Mark)
-        .join(Exam)
-        .where(Mark.student_id == student_id, Exam.academic_year_id == academic_year_id)
-        .options(*mark_relationship_options())
-        .order_by(Exam.start_date, Mark.subject_id)
-    )
-=======
-    stmt = select(Mark).join(Exam).where(Mark.student_id == student_id, Exam.academic_year_id == academic_year_id).options(selectinload(Mark.subject), selectinload(Mark.exam)).order_by(Exam.start_date, Mark.subject_id)
->>>>>>> 7cd0a2af
+    stmt = select(Mark).join(Exam).where(Mark.student_id == student_id, Exam.academic_year_id == academic_year_id).options(*mark_relationship_options()).order_by(Exam.start_date, Mark.subject_id)
     result = await db.execute(stmt)
     return list(result.scalars().all())
 
@@ -106,19 +86,12 @@
 
 
 async def get_marks_by_student(db: AsyncSession, student_id: int) -> list[Mark]:
-    stmt = (
-        select(Mark)
-        .where(Mark.student_id == student_id)
-        .options(*mark_relationship_options())
-        .order_by(Mark.exam_id)
-    )
+    stmt = select(Mark).where(Mark.student_id == student_id).options(*mark_relationship_options()).order_by(Mark.exam_id)
     result = await db.execute(stmt)
     return list(result.scalars().all())
 
 
-async def get_marks_for_student_and_exam(
-    db: AsyncSession, *, student_id: int, exam_id: Optional[int] = None
-) -> list[Mark]:
+async def get_marks_for_student_and_exam(db: AsyncSession, *, student_id: int, exam_id: Optional[int] = None) -> list[Mark]:
     stmt = select(Mark).where(Mark.student_id == student_id)
     if exam_id is not None:
         stmt = stmt.where(Mark.exam_id == exam_id)
@@ -129,12 +102,7 @@
 
 
 async def get_marks_for_exam(db: AsyncSession, exam_id: int) -> list[Mark]:
-    stmt = (
-        select(Mark)
-        .where(Mark.exam_id == exam_id)
-        .options(*mark_relationship_options())
-        .order_by(Mark.student_id)
-    )
+    stmt = select(Mark).where(Mark.exam_id == exam_id).options(*mark_relationship_options()).order_by(Mark.student_id)
     result = await db.execute(stmt)
     return list(result.scalars().all())
 
@@ -185,14 +153,7 @@
         )
     )
     passed_count = await db.scalar(passed_stmt)
-<<<<<<< HEAD
-    failure_rate = (
-        ((total_count - passed_count) / total_count) * 100 if total_count > 0 else 0
-    )
-=======
-
     failure_rate = ((total_count - passed_count) / total_count) * 100 if total_count > 0 else 0
->>>>>>> 7cd0a2af
 
     return ClassPerformanceSummary(
         class_average=avg_score,
@@ -208,17 +169,7 @@
     """
     Retrieves a student's marks in a specific subject across all exams over time.
     """
-<<<<<<< HEAD
-    stmt = (
-        select(Mark)
-        .join(Exam)
-        .where(Mark.student_id == student_id, Mark.subject_id == subject_id)
-        .options(*mark_relationship_options())
-        .order_by(Exam.start_date.asc())
-    )
-=======
-    stmt = select(Mark).join(Exam).where(Mark.student_id == student_id, Mark.subject_id == subject_id).options(selectinload(Mark.exam)).order_by(Exam.start_date.asc())
->>>>>>> 7cd0a2af
+    stmt = select(Mark).join(Exam).where(Mark.student_id == student_id, Mark.subject_id == subject_id).options(*mark_relationship_options()).order_by(Exam.start_date.asc())
     result = await db.execute(stmt)
     return list(result.scalars().all())
 
