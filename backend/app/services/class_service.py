# backend/app/services/class_service.py
from typing import Optional

from sqlalchemy import update
from sqlalchemy.ext.asyncio import AsyncSession
from sqlalchemy.future import select
from sqlalchemy.orm import raiseload, selectinload

from app.models.class_model import Class
from app.models.subject import Subject
from app.models.teacher import Teacher
from app.schemas.class_schema import ClassCreate, ClassUpdate


async def create_class(db: AsyncSession, *, class_in: ClassCreate) -> Class:
    # This part creates the object as before
    db_obj = Class(
        school_id=class_in.school_id,
        grade_level=class_in.grade_level,
        section=class_in.section,
        academic_year_id=class_in.academic_year_id,
        class_teacher_id=class_in.class_teacher_id,
    )
    db.add(db_obj)
    await db.commit()
    await db.refresh(db_obj)

    # CRITICAL FIX: Re-fetch the object using get_class, which correctly
    # loads the 'subjects' relationship, ensuring it matches the ClassOut schema.
    return await get_class(db=db, class_id=db_obj.class_id, school_id=db_obj.school_id)


async def get_class(db: AsyncSession, *, class_id: int, school_id: int) -> Class | None:
    """
    DIAGNOSTIC VERSION: This function will now raise a specific error
    that tells us exactly which relationship is being lazy-loaded.
    """
    stmt = (
        select(Class)
        .where(Class.class_id == class_id, Class.school_id == school_id)
        .options(
            # Eagerly load the relationships we know we need
            selectinload(Class.class_teacher).selectinload(Teacher.profile),
            selectinload(Class.academic_year),
            # THE CRITICAL DIAGNOSTIC STEP:
            # For the subjects relationship, we will...
            selectinload(Class.subjects).options(
                # 1. Still eagerly load the 'streams' we know the schema wants.
                selectinload(Subject.streams),
                # 2. For EVERY OTHER relationship on the Subject model,
                #    if any code tries to access it, raise an immediate error.
                raiseload("*"),
            ),
        )
    )
    result = await db.execute(stmt)
    return result.scalars().first()


async def get_all_classes_for_school(db: AsyncSession, school_id: int) -> list[Class]:
    # ... (this function is enhanced to load related data)
    stmt = (
        select(Class)
        .where(Class.school_id == school_id)
        .options(
            selectinload(Class.class_teacher).selectinload(Teacher.profile),
            selectinload(Class.subjects),
            selectinload(Class.academic_year),
        )
        .order_by(Class.grade_level, Class.section)
    )
    result = await db.execute(stmt)
    return list(result.scalars().all())


async def update_class(db: AsyncSession, *, db_obj: Class, class_in: ClassUpdate) -> Class:
    update_data = class_in.model_dump(exclude_unset=True)
    for field, value in update_data.items():
        setattr(db_obj, field, value)
    db.add(db_obj)
    await db.commit()
    await db.refresh(db_obj)
    return db_obj


async def assign_subjects_to_class(db: AsyncSession, *, db_class: Class, subject_ids: list[int]) -> Class:
    """
    Assigns a list of subjects to a class, replacing any existing assignments.
    """
<<<<<<< HEAD
    # CRITICAL FIX 1: Get the IDs BEFORE the commit, while the object is still "fresh".
    the_class_id = db_class.class_id
    the_school_id = db_class.school_id

    # This part fetches the subject objects to be linked
    subjects = await db.execute(
        select(Subject).where(Subject.subject_id.in_(subject_ids))
    )
=======
    # Fetch the subject objects to assign
    subjects = await db.execute(select(Subject).where(Subject.subject_id.in_(subject_ids)))
>>>>>>> 7cd0a2af
    db_class.subjects = list(subjects.scalars().all())

    # This part saves the changes, which expires the 'db_class' object
    db.add(db_class)
    await db.commit()

    # FIX 2: Call get_class using the saved local variables,not the expired object.
    return await get_class(db=db, class_id=the_class_id, school_id=the_school_id)


async def soft_delete_class(db: AsyncSession, class_id: int) -> Optional[Class]:
    """
    Soft-deletes a class by setting its is_active flag to False.
    """
    stmt = update(Class).where(Class.class_id == class_id, Class.is_active).values(is_active=False).returning(Class)
    result = await db.execute(stmt)
    await db.commit()
    return result.scalar_one_or_none()


async def search_classes(db: AsyncSession, *, school_id: int, filters: dict) -> list[Class]:
    """
    Searches for classes based on a dynamic set of filters,
    preloading related data for a rich response.
    """
    # Start with the base query, scoped to the school
    stmt = (
        select(Class)
        .where(Class.school_id == school_id, Class.is_active)
        .options(
            selectinload(Class.class_teacher).selectinload(Teacher.profile),
            selectinload(Class.subjects),
            selectinload(Class.academic_year),
        )
    )

    # Dynamically apply filters from the dictionary
    if filters.get("grade_level"):
        stmt = stmt.where(Class.grade_level == filters["grade_level"])

    if filters.get("academic_year_id"):
        stmt = stmt.where(Class.academic_year_id == filters["academic_year_id"])

    if filters.get("teacher_id"):
        stmt = stmt.where(Class.class_teacher_id == filters["teacher_id"])

    stmt = stmt.order_by(Class.grade_level, Class.section)

    result = await db.execute(stmt)
    return list(result.scalars().all())<|MERGE_RESOLUTION|>--- conflicted
+++ resolved
@@ -87,19 +87,12 @@
     """
     Assigns a list of subjects to a class, replacing any existing assignments.
     """
-<<<<<<< HEAD
     # CRITICAL FIX 1: Get the IDs BEFORE the commit, while the object is still "fresh".
     the_class_id = db_class.class_id
     the_school_id = db_class.school_id
 
     # This part fetches the subject objects to be linked
-    subjects = await db.execute(
-        select(Subject).where(Subject.subject_id.in_(subject_ids))
-    )
-=======
-    # Fetch the subject objects to assign
     subjects = await db.execute(select(Subject).where(Subject.subject_id.in_(subject_ids)))
->>>>>>> 7cd0a2af
     db_class.subjects = list(subjects.scalars().all())
 
     # This part saves the changes, which expires the 'db_class' object
