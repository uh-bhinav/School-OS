--- conflicted
+++ resolved
@@ -1,113 +1,3 @@
-<<<<<<< HEAD
-import uuid
-
-from fastapi import HTTPException, UploadFile, status
-from sqlalchemy.orm import Session
-
-from app.core.storage import storage_client
-from app.models.profile import Profile
-from app.schemas.profile_schema import ProfileCreate, ProfileUpdate
-from app.services.album_target_service import UnauthorizedAccessError
-
-
-class ProfileService:
-    def get_profile(self, db: Session, user_id: uuid.UUID):
-        return db.query(Profile).filter(Profile.user_id == user_id).first()
-
-    def get_profiles_by_school(self, db: Session, school_id: int, skip: int = 0, limit: int = 100):
-        return db.query(Profile).filter(Profile.school_id == school_id).offset(skip).limit(limit).all()
-
-    def create_profile(self, db: Session, profile: ProfileCreate, user_id: uuid.UUID, school_id: int):
-        db_profile = Profile(**profile.dict(), user_id=user_id, school_id=school_id)
-        db.add(db_profile)
-        db.commit()
-        db.refresh(db_profile)
-        return db_profile
-
-    def update_profile(self, db: Session, user_id: uuid.UUID, profile: ProfileUpdate):
-        db_profile = self.get_profile(db, user_id)
-        if db_profile:
-            update_data = profile.dict(exclude_unset=True)
-            for key, value in update_data.items():
-                setattr(db_profile, key, value)
-            db.commit()
-            db.refresh(db_profile)
-        return db_profile
-
-    # --- NEW METHODS FROM ROADMAP ---
-
-    async def upload_profile_picture(self, db: Session, *, user_id: uuid.UUID, file: UploadFile) -> Profile:
-        """
-        Uploads a profile picture for a user, validates it, and updates the profile record.
-
-        Args:
-            db (Session): The database session.
-            user_id (uuid.UUID): The ID of the user whose profile picture is being uploaded.
-            file (UploadFile): The image file to upload.
-
-        Returns:
-            Profile: The updated profile object.
-        """
-        db_profile = self.get_profile(db, user_id)
-        if not db_profile:
-            raise HTTPException(status_code=status.HTTP_404_NOT_FOUND, detail="Profile not found")
-
-        # Basic file validation
-        if not file.content_type.startswith("image/"):
-            raise HTTPException(status_code=status.HTTP_400_BAD_REQUEST, detail="File must be an image.")
-
-        contents = await file.read()
-
-        # Enforce size limit (e.g., 5 MB from roadmap)
-        if len(contents) > 5 * 1024 * 1024:
-            raise HTTPException(status_code=status.HTTP_413_REQUEST_ENTITY_TOO_LARGE, detail="File size cannot exceed 5MB.")
-
-        # Generate the exact storage path as defined in the RLS policies
-        file_extension = file.filename.split(".")[-1]
-        storage_path = f"{user_id}/avatar.{file_extension}"
-        bucket_name = "profile-pictures"
-
-        # Upload the file
-        storage_client.upload_file(bucket=bucket_name, path=storage_path, file=contents, mime_type=file.content_type)
-
-        # Update the profile record with the relative storage path
-        db_profile.profile_picture_url = storage_path
-        db.commit()
-        db.refresh(db_profile)
-
-        return db_profile
-
-    def get_profile_picture_url(self, db: Session, *, user_id: uuid.UUID, requesting_user_context: dict) -> str:
-        """
-        Generates a signed URL for a user's profile picture after verifying permissions.
-
-        Args:
-            db (Session): The database session.
-            user_id (uuid.UUID): The ID of the user whose picture is being requested.
-            requesting_user_context (dict): The context of the user making the request.
-
-        Returns:
-            str: The time-limited signed URL.
-        """
-        profile_to_view = self.get_profile(db, user_id)
-        if not profile_to_view or not profile_to_view.profile_picture_url:
-            raise HTTPException(status_code=status.HTTP_404_NOT_FOUND, detail="Profile picture not found.")
-
-        # Permission check: Is the requester the owner or a School Admin?
-        is_owner = requesting_user_context.get("user_id") == str(user_id)
-        is_admin = "School Admin" in requesting_user_context.get("role_names", [])
-
-        if not (is_owner or is_admin):
-            raise UnauthorizedAccessError("You are not authorized to view this profile picture.")
-
-        # Generate signed URL
-        signed_url = storage_client.generate_signed_url(bucket="profile-pictures", path=profile_to_view.profile_picture_url, expires_in=3600)  # 1 hour
-
-        return signed_url
-
-
-profile_service = ProfileService()
-=======
 """Business logic for working with Profile records."""
 
 from typing import Optional
@@ -241,5 +131,4 @@
     if not (is_owner or is_admin):
         raise HTTPException(status_code=status.HTTP_403_FORBIDDEN, detail="You are not authorized to view this profile picture.")
 
-    return storage_client.generate_signed_url(bucket="profile-pictures", path=profile.profile_picture_url, expires_in=3600)
->>>>>>> 7543c984
+    return storage_client.generate_signed_url(bucket="profile-pictures", path=profile.profile_picture_url, expires_in=3600)