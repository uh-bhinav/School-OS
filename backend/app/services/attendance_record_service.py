# REPLACE the entire import block at the top of the file with this:
from datetime import date
from typing import Optional

from sqlalchemy.exc import SQLAlchemyError
from sqlalchemy.ext.asyncio import AsyncSession
from sqlalchemy.future import select

from app.models.attendance_record import AttendanceRecord
from app.models.class_attendance_weekly import ClassAttendanceWeekly
from app.schemas.attendance_record_schema import (
    AttendanceRecordBulkCreate,
    AttendanceRecordCreate,
    AttendanceRecordUpdate,
)


async def create_attendance_record(db: AsyncSession, attendance_in: AttendanceRecordCreate) -> AttendanceRecord:
    db_obj = AttendanceRecord(**attendance_in.model_dump())
    db.add(db_obj)
    try:
        await db.commit()
    except SQLAlchemyError:
        await db.rollback()
        raise

    await db.refresh(db_obj)
    return db_obj


async def get_attendance_record_by_id(db: AsyncSession, attendance_id: int) -> Optional[AttendanceRecord]:
    stmt = select(AttendanceRecord).where(AttendanceRecord.id == attendance_id)
    result = await db.execute(stmt)
    return result.scalars().first()


async def get_attendance_by_student(db: AsyncSession, student_id: int) -> list[AttendanceRecord]:
    stmt = select(AttendanceRecord).where(AttendanceRecord.student_id == student_id).order_by(AttendanceRecord.date.desc())
    result = await db.execute(stmt)
    return result.scalars().all()


<<<<<<< HEAD
=======
async def get_attendance_by_student_in_range(
    db: AsyncSession,
    *,
    student_id: int,
    start_date: Optional[date] = None,
    end_date: Optional[date] = None,
) -> list[AttendanceRecord]:
    stmt = select(AttendanceRecord).where(AttendanceRecord.student_id == student_id)

    if start_date:
        stmt = stmt.where(AttendanceRecord.date >= start_date)

    if end_date:
        stmt = stmt.where(AttendanceRecord.date <= end_date)

    stmt = stmt.order_by(AttendanceRecord.date)

    result = await db.execute(stmt)
    return result.scalars().all()


>>>>>>> 9c86cbc8
async def get_attendance_by_class(db: AsyncSession, class_id: int, target_date: date) -> list[AttendanceRecord]:
    stmt = select(AttendanceRecord).where(AttendanceRecord.class_id == class_id, AttendanceRecord.date == target_date).order_by(AttendanceRecord.student_id)
    result = await db.execute(stmt)
    return result.scalars().all()


async def update_attendance_record(db: AsyncSession, db_obj: AttendanceRecord, attendance_in: AttendanceRecordUpdate) -> AttendanceRecord:
    update_data = attendance_in.model_dump(exclude_unset=True)
    for field, value in update_data.items():
        setattr(db_obj, field, value)
    db.add(db_obj)
    await db.commit()
    await db.refresh(db_obj)
    return db_obj


async def delete_attendance_record(db: AsyncSession, db_obj: AttendanceRecord) -> None:
    await db.delete(db_obj)
    await db.commit()


<<<<<<< HEAD
async def bulk_create_attendance_records(db: AsyncSession, *, attendance_data: AttendanceRecordBulkCreate) -> dict:
=======
async def bulk_create_attendance_records(db: AsyncSession, *, attendance_data: AttendanceRecordBulkCreate) -> list[AttendanceRecord]:
>>>>>>> 9c86cbc8
    """
    Creates multiple attendance records in a single transaction.
    Use this for a teacher submitting attendance for an entire class period.
    """
<<<<<<< HEAD
    db_records = [AttendanceRecord(**record.model_dump()) for record in attendance_data.records]
=======
    db_records = [AttendanceRecord(**record.model_dump()) for record in attendance_data]
>>>>>>> 9c86cbc8
    db.add_all(db_records)

    try:
        await db.commit()
    except SQLAlchemyError:
        await db.rollback()
        raise

<<<<<<< HEAD
=======
    for record in db_records:
        await db.refresh(record)

    return db_records


>>>>>>> 9c86cbc8
async def get_class_attendance_for_date_range(db: AsyncSession, *, class_id: int, start_date: date, end_date: date) -> list[AttendanceRecord]:
    """
    Retrieves all raw attendance records for a specific class within a given date range.
    """
    stmt = (
        select(AttendanceRecord)
        .where(
            AttendanceRecord.class_id == class_id,
            AttendanceRecord.date >= start_date,
            AttendanceRecord.date <= end_date,
        )
        .order_by(AttendanceRecord.date, AttendanceRecord.period_id)
    )
    result = await db.execute(stmt)
    return list(result.scalars().all())


async def get_class_attendance_summary(db: AsyncSession, *, class_id: int, week_start_date: date) -> Optional[ClassAttendanceWeekly]:
    """
    Retrieves a pre-calculated weekly attendance summary for a class.
    This function reads from a high-performance summary table.
    """
    stmt = select(ClassAttendanceWeekly).where(
        ClassAttendanceWeekly.class_id == class_id,
        ClassAttendanceWeekly.week_start_date == week_start_date,
    )
    result = await db.execute(stmt)
    return result.scalars().first()<|MERGE_RESOLUTION|>--- conflicted
+++ resolved
@@ -40,8 +40,6 @@
     return result.scalars().all()
 
 
-<<<<<<< HEAD
-=======
 async def get_attendance_by_student_in_range(
     db: AsyncSession,
     *,
@@ -63,7 +61,6 @@
     return result.scalars().all()
 
 
->>>>>>> 9c86cbc8
 async def get_attendance_by_class(db: AsyncSession, class_id: int, target_date: date) -> list[AttendanceRecord]:
     stmt = select(AttendanceRecord).where(AttendanceRecord.class_id == class_id, AttendanceRecord.date == target_date).order_by(AttendanceRecord.student_id)
     result = await db.execute(stmt)
@@ -85,20 +82,12 @@
     await db.commit()
 
 
-<<<<<<< HEAD
-async def bulk_create_attendance_records(db: AsyncSession, *, attendance_data: AttendanceRecordBulkCreate) -> dict:
-=======
 async def bulk_create_attendance_records(db: AsyncSession, *, attendance_data: AttendanceRecordBulkCreate) -> list[AttendanceRecord]:
->>>>>>> 9c86cbc8
     """
     Creates multiple attendance records in a single transaction.
     Use this for a teacher submitting attendance for an entire class period.
     """
-<<<<<<< HEAD
-    db_records = [AttendanceRecord(**record.model_dump()) for record in attendance_data.records]
-=======
     db_records = [AttendanceRecord(**record.model_dump()) for record in attendance_data]
->>>>>>> 9c86cbc8
     db.add_all(db_records)
 
     try:
@@ -107,15 +96,12 @@
         await db.rollback()
         raise
 
-<<<<<<< HEAD
-=======
     for record in db_records:
         await db.refresh(record)
 
     return db_records
 
 
->>>>>>> 9c86cbc8
 async def get_class_attendance_for_date_range(db: AsyncSession, *, class_id: int, start_date: date, end_date: date) -> list[AttendanceRecord]:
     """
     Retrieves all raw attendance records for a specific class within a given date range.
