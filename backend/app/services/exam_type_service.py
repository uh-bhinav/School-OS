# backend/app/services/exam_type_service.py
import inspect
from typing import Optional

from sqlalchemy.ext.asyncio import AsyncSession
from sqlalchemy.future import select

# No longer need 'from typing import List'
from app.models.exam_type import ExamType
from app.schemas.exam_type_schema import ExamTypeCreate


<<<<<<< HEAD
async def _maybe_await(result):
    if inspect.isawaitable(result):
        return await result
    return result


async def create_exam_type(
    db: AsyncSession, *, exam_type_in: ExamTypeCreate
) -> ExamType:
=======
async def create_exam_type(db: AsyncSession, *, exam_type_in: ExamTypeCreate) -> ExamType:
>>>>>>> 7cd0a2af
    db_obj = ExamType(**exam_type_in.model_dump())
    await _maybe_await(db.add(db_obj))

    try:
        await db.commit()
    except Exception:
        await db.rollback()
        raise

    await db.refresh(db_obj)
    return db_obj


async def get_all_exam_types_for_school(db: AsyncSession, school_id: int) -> list[ExamType]:  # Changed from List to list
    stmt = select(ExamType).where(ExamType.school_id == school_id)
    result = await db.execute(stmt)
    return list(result.scalars().all())


async def get_exam_type_id_by_name(db: AsyncSession, school_id: int, type_name: str) -> Optional[int]:
    """
    Agentic Function: Retrieves the ID for a given exam type name within a school.
    """
    stmt = select(ExamType.exam_type_id).where(ExamType.school_id == school_id, ExamType.type_name == type_name)
    result = await db.execute(stmt)
    # Returns the integer ID or None
    return result.scalar_one_or_none()


async def check_type_name_exists(db: AsyncSession, school_id: int, type_name: str) -> bool:
    """
    Agentic Function: Checks if an exam type name already exists for the school.
    """
    stmt = select(select(ExamType).where(ExamType.school_id == school_id, ExamType.type_name == type_name).exists())
    result = await db.execute(stmt)
    return result.scalar_one()


async def update_type_name(db: AsyncSession, exam_type_id: int, new_name: str) -> Optional[ExamType]:
    """
    Agentic Function: Updates the name of an existing exam type.
    """
    db_obj = await db.get(ExamType, exam_type_id)
    if not db_obj:
        return None

    db_obj.type_name = new_name
    db.add(db_obj)
    await db.commit()
    await db.refresh(db_obj)
    return db_obj<|MERGE_RESOLUTION|>--- conflicted
+++ resolved
@@ -10,19 +10,13 @@
 from app.schemas.exam_type_schema import ExamTypeCreate
 
 
-<<<<<<< HEAD
 async def _maybe_await(result):
     if inspect.isawaitable(result):
         return await result
     return result
 
 
-async def create_exam_type(
-    db: AsyncSession, *, exam_type_in: ExamTypeCreate
-) -> ExamType:
-=======
 async def create_exam_type(db: AsyncSession, *, exam_type_in: ExamTypeCreate) -> ExamType:
->>>>>>> 7cd0a2af
     db_obj = ExamType(**exam_type_in.model_dump())
     await _maybe_await(db.add(db_obj))
 
