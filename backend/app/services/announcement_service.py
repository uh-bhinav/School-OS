# backend/app/services/announcement_service.py (Corrected)
from typing import Optional
from uuid import UUID

from sqlalchemy.exc import SQLAlchemyError
from sqlalchemy.ext.asyncio import AsyncSession
from sqlalchemy.future import select

from app.models.announcement import Announcement
from app.models.announcement_target import AnnouncementTarget
from app.models.profile import Profile
from app.schemas.announcement_schema import AnnouncementCreate


<<<<<<< HEAD
async def create_announcement(
    db: AsyncSession,
    *,
    announcement_in: AnnouncementCreate,
    published_by_id: UUID,
    language: Optional[str] = None,
) -> Announcement:
    """Create a new announcement along with its targets."""

    announcement_data = announcement_in.model_dump(exclude={"targets"})

    db_announcement = Announcement(
        published_by_id=published_by_id,
        language=language,
        targets=[
            AnnouncementTarget(**target.model_dump())
            for target in announcement_in.targets
        ],
        **announcement_data,
    )
=======
async def create_announcement(db: AsyncSession, *, obj_in: AnnouncementCreate, published_by_id: UUID) -> Announcement:
    """
    Creates a new announcement and its targets in a single transaction.
    """
    announcement_data = obj_in.model_dump(exclude={"targets"})
    targets_data = obj_in.targets
>>>>>>> 7cd0a2af

    db.add(db_announcement)
<<<<<<< HEAD
    try:
        await db.commit()
    except SQLAlchemyError:
        await db.rollback()
        raise
=======
    await db.flush()

    for target in targets_data:
        db_target = AnnouncementTarget(announcement_id=db_announcement.id, **target.model_dump())
        db.add(db_target)

    await db.commit()
>>>>>>> 7cd0a2af
    await db.refresh(db_announcement)
    await db.refresh(db_announcement, attribute_names=["targets"])

    return db_announcement


async def get_announcement_by_id(db: AsyncSession, announcement_id: int) -> Optional[Announcement]:
    """Retrieves a single announcement."""
    stmt = select(Announcement).where(Announcement.id == announcement_id, Announcement.is_active.is_(True))
    result = await db.execute(stmt)
    return result.scalars().first()


async def get_user_announcement_feed(db: AsyncSession, user_id: UUID) -> list[Announcement]:
    """
    Retrieves announcements relevant to the
    user (Requires complex filtering/RLS).
    """
    # 1. Look up the user's school_id first.
    user_profile = await db.get(Profile, user_id)
    if not user_profile:
        return []

    # 2. Add the essential multi-tenancy filter to the query.
    stmt = select(Announcement).where(
        Announcement.is_active.is_(True),
        Announcement.school_id == user_profile.school_id,
        # CRITICAL: Filter by school
    )

    # RLS will apply the fine-grained logic for targets (CLASS, GRADE)
    result = await db.execute(stmt)
    return result.scalars().all()


async def delete_announcement(db: AsyncSession, *, db_obj: Announcement):
    """Deactivates an announcement (SOFT DELETE IMPLEMENTED)."""
    db_obj.is_active = False  # Set the flag to False
    db.add(db_obj)
    await db.commit()<|MERGE_RESOLUTION|>--- conflicted
+++ resolved
@@ -12,7 +12,6 @@
 from app.schemas.announcement_schema import AnnouncementCreate
 
 
-<<<<<<< HEAD
 async def create_announcement(
     db: AsyncSession,
     *,
@@ -27,37 +26,16 @@
     db_announcement = Announcement(
         published_by_id=published_by_id,
         language=language,
-        targets=[
-            AnnouncementTarget(**target.model_dump())
-            for target in announcement_in.targets
-        ],
+        targets=[AnnouncementTarget(**target.model_dump()) for target in announcement_in.targets],
         **announcement_data,
     )
-=======
-async def create_announcement(db: AsyncSession, *, obj_in: AnnouncementCreate, published_by_id: UUID) -> Announcement:
-    """
-    Creates a new announcement and its targets in a single transaction.
-    """
-    announcement_data = obj_in.model_dump(exclude={"targets"})
-    targets_data = obj_in.targets
->>>>>>> 7cd0a2af
 
     db.add(db_announcement)
-<<<<<<< HEAD
     try:
         await db.commit()
     except SQLAlchemyError:
         await db.rollback()
         raise
-=======
-    await db.flush()
-
-    for target in targets_data:
-        db_target = AnnouncementTarget(announcement_id=db_announcement.id, **target.model_dump())
-        db.add(db_target)
-
-    await db.commit()
->>>>>>> 7cd0a2af
     await db.refresh(db_announcement)
     await db.refresh(db_announcement, attribute_names=["targets"])
 
