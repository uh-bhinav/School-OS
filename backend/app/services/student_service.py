# backend/app/services/student_service.py
from typing import Optional

from sqlalchemy import func, select, update
from sqlalchemy.ext.asyncio import AsyncSession
from sqlalchemy.orm import selectinload
from supabase import Client

from app.models.attendance_record import AttendanceRecord
from app.models.exam import Exam
from app.models.mark import Mark
from app.models.profile import Profile
from app.models.student import Student
<<<<<<< HEAD
from app.models.user_roles import UserRole
from app.schemas.student_schema import StudentCreate, StudentUpdate
=======
from app.models.subject import Subject
from app.models.user_role import UserRole
from app.schemas.student_schema import (
    MarkForSummaryOut,
    StudentAcademicSummaryOut,
    StudentBulkPromoteIn,
    StudentCreate,
    StudentUpdate,
)
>>>>>>> 805934a2


async def create_student(
    db: AsyncSession, supabase: Client, *, student_in: StudentCreate
) -> Optional[Student]:
    """
    Enrolls a new student. This is a multi-step process:
    1. Create the user in Supabase Auth.
    2. The DB trigger auto-creates the corresponding profile.
    3. Create the student record in the public.students table.
    4. Assign the 'Student' role in the public.user_roles table.
    """
    # 1. Create user in Supabase Auth
    try:
        auth_user_res = await supabase.auth.admin.create_user(
            {
                "email": student_in.email,
                "password": student_in.password,
                "email_confirm": True,
                "user_metadata": {
                    "school_id": student_in.school_id,
                    "first_name": student_in.first_name,
                    "last_name": student_in.last_name,
                    "phone_number": student_in.phone_number,
                    "gender": student_in.gender,
                    "date_of_birth": (
                        student_in.date_of_birth.isoformat()
                        if student_in.date_of_birth
                        else None
                    ),
                },
            }
        )
        new_user = auth_user_res.user
        if not new_user:
            return None
    except Exception:
        # User might already exist in Auth, which is an error for a new enrollment
        return None

    # 2. Trigger creates the profile. We can now create the student record.
    db_student = Student(
        user_id=new_user.id,
        school_id=student_in.school_id,  # Added school_id
        current_class_id=student_in.current_class_id,
        roll_number=student_in.roll_number,
        enrollment_date=student_in.enrollment_date,
    )
    db.add(db_student)

    # 3. Assign the 'Student' role (assuming role_id 3 is 'Student')
    db_user_role = UserRole(user_id=new_user.id, role_id=3)
    db.add(db_user_role)

    await db.commit()
    await db.refresh(db_student)
    return db_student


async def get_student(db: AsyncSession, student_id: int) -> Optional[Student]:
    """
    Gets a single active student by their ID.
    """
    stmt = (
        select(Student)
        .where(Student.student_id == student_id, Student.is_active)  # MODIFIED
        .options(selectinload(Student.profile))
    )
    result = await db.execute(stmt)
    return result.scalars().first()


async def get_all_students_for_class(db: AsyncSession, class_id: int) -> list[Student]:
    """
    Gets all active students for a specific class.
    """
    stmt = (
        select(Student)
        .where(Student.current_class_id == class_id, Student.is_active)  # MODIFIED
        .options(selectinload(Student.profile))
    )
    result = await db.execute(stmt)
    return list(result.scalars().all())


async def update_student(
    db: AsyncSession, *, db_obj: Student, student_in: StudentUpdate
) -> Student:
    update_data = student_in.model_dump(exclude_unset=True)
    for field, value in update_data.items():
        setattr(db_obj, field, value)
    db.add(db_obj)
    await db.commit()
    await db.refresh(db_obj)
    return db_obj


async def soft_delete_student(db: AsyncSession, student_id: int) -> Optional[Student]:
    """
    Soft-deletes a student and their associated profile.
    """
    # First, get the student to find their user_id
    student_to_delete = await get_student(db, student_id)
    if not student_to_delete:
        return None

    user_id_to_deactivate = student_to_delete.user_id

    # Deactivate student record
    stmt_student = (
        update(Student).where(Student.student_id == student_id).values(is_active=False)
    )
    await db.execute(stmt_student)

    # Deactivate profile record
    stmt_profile = (
        update(Profile)
        .where(Profile.user_id == user_id_to_deactivate)
        .values(is_active=False)
    )
    await db.execute(stmt_profile)

    await db.commit()
    return student_to_delete


async def search_students(
    db: AsyncSession,
    *,
    school_id: int,
    name: Optional[str] = None,
    class_id: Optional[int] = None,
    roll_number: Optional[str] = None,
) -> list[Student]:
    """
    Finds students based on various criteria like their name, class, or roll number.
    Use this to get a list of students that match specific filters.
    """
    stmt = (
        select(Student)
        .join(Student.profile)
        .where(Profile.school_id == school_id)
        .options(selectinload(Student.profile))
    )

    if name:
        # Case-insensitive search on first or last name
        search_name = f"%{name}%"
        stmt = stmt.where(
            Profile.first_name.ilike(search_name) | Profile.last_name.ilike(search_name)
        )

    if class_id:
        stmt = stmt.where(Student.current_class_id == class_id)

    if roll_number:
        stmt = stmt.where(Student.roll_number == roll_number)

    result = await db.execute(stmt)
    return list(result.scalars().all())


async def bulk_promote_students(
    db: AsyncSession, *, promotion_data: StudentBulkPromoteIn
) -> dict:
    """
    Promotes or moves a list of students to a new class in a single operation.
    Use this for end-of-term promotions.
    """
    stmt = (
        update(Student)
        .where(Student.student_id.in_(promotion_data.student_ids))
        .values(current_class_id=promotion_data.target_class_id)
    )
    result = await db.execute(stmt)
    await db.commit()

    return {"status": "success", "promoted_count": result.rowcount}


async def get_student_academic_summary(
    db: AsyncSession, *, student_id: int, academic_year_id: Optional[int] = None
) -> Optional[StudentAcademicSummaryOut]:
    """
    Retrieves a consolidated academic summary for a single student,
    including attendance percentage and recent marks.
    """
    student = await get_student(db, student_id=student_id)
    if not student or not student.profile:
        return None

    # --- Calculate Attendance ---
    attendance_stmt = select(
        func.count().filter(AttendanceRecord.status == "Present"),
        func.count(),
    ).where(AttendanceRecord.student_id == student_id)
    if academic_year_id and student.current_class:
        # A real implementation would filter by date range of the academic year
        pass

    attendance_result = (await db.execute(attendance_stmt)).first()
    present_count, total_count = attendance_result or (0, 0)

    if total_count > 0:
        attendance_percentage = (present_count / total_count) * 100
    else:
        attendance_percentage = None

    # --- Fetch Recent Marks ---
    marks_stmt = (
        select(Mark, Subject.name, Exam.exam_name, Exam.marks)
        .join(Subject, Mark.subject_id == Subject.subject_id)
        .join(Exam, Mark.exam_id == Exam.id)
        .where(Mark.student_id == student_id)
        .order_by(Exam.start_date.desc())
        .limit(10)
    )

    marks_results = (await db.execute(marks_stmt)).all()
    recent_marks = []
    total_score = 0
    total_max_marks = 0

    for mark, subject_name, exam_name, max_marks in marks_results:
        recent_marks.append(
            MarkForSummaryOut(
                subject_name=subject_name,
                exam_name=exam_name,
                marks_obtained=mark.marks_obtained,
            )
        )
        total_score += mark.marks_obtained
        total_max_marks += max_marks

    if total_max_marks > 0:
        average_percentage = (total_score / total_max_marks) * 100
    else:
        average_percentage = None

    summary = StudentAcademicSummaryOut(
        student_id=student_id,
        full_name=f"{student.profile.first_name} {student.profile.last_name}",
        overall_attendance_percentage=attendance_percentage,
        average_score_percentage=average_percentage,
        recent_marks=recent_marks,
    )
    return summary<|MERGE_RESOLUTION|>--- conflicted
+++ resolved
@@ -7,16 +7,12 @@
 from supabase import Client
 
 from app.models.attendance_record import AttendanceRecord
-from app.models.exam import Exam
+from app.models.exams import Exam
 from app.models.mark import Mark
 from app.models.profile import Profile
 from app.models.student import Student
-<<<<<<< HEAD
+from app.models.subject import Subject
 from app.models.user_roles import UserRole
-from app.schemas.student_schema import StudentCreate, StudentUpdate
-=======
-from app.models.subject import Subject
-from app.models.user_role import UserRole
 from app.schemas.student_schema import (
     MarkForSummaryOut,
     StudentAcademicSummaryOut,
@@ -24,7 +20,6 @@
     StudentCreate,
     StudentUpdate,
 )
->>>>>>> 805934a2
 
 
 async def create_student(
