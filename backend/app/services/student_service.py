from typing import Optional

from sqlalchemy import func, select, update
from sqlalchemy.ext.asyncio import AsyncSession
from sqlalchemy.orm import selectinload

# Keep any other imports you have, like Mark, Exam, etc.
from app.models.attendance_record import AttendanceRecord
from app.models.exams import Exam
from app.models.mark import Mark

# Import all necessary models and schemas
from app.models.profile import Profile
from app.models.student import Student
from app.models.subject import Subject
from app.models.user_roles import UserRole
from app.schemas.student_schema import (
    MarkForSummaryOut,
    StudentAcademicSummaryOut,
    StudentBulkPromoteIn,
    StudentCreate,
    StudentUpdate,
)
from supabase import Client


async def create_student(db: AsyncSession, supabase: Client, *, student_in: StudentCreate) -> Optional[Student]:
    """
    Creates a student record in the local DB. Assumes the user was just created in Supabase.
    This function is now robust and will create a profile if one doesn't exist.
    """
    try:
<<<<<<< HEAD
        auth_user_res = await supabase.auth.admin.create_user(
            {
                "email": student_in.email,
                "password": student_in.password,
                "email_confirm": True,
                "user_metadata": {
                    "school_id": student_in.school_id,
                    "first_name": student_in.first_name,
                    "last_name": student_in.last_name,
                    "phone_number": student_in.phone_number,
                    "gender": student_in.gender,
                    "date_of_birth": (student_in.date_of_birth.isoformat() if student_in.date_of_birth else None),
                },
            }
        )
        new_user = auth_user_res.user
        if not new_user:
=======
        # Find the user created by the endpoint
        list_users_response = await supabase.auth.admin.list_users(filters={"email": student_in.email})
        if not list_users_response.users:
>>>>>>> 9c86cbc8
            return None
        new_user = list_users_response.users[0]
    except Exception:
        return None

    # --- THE FINAL FIX: Manually create a profile if the trigger didn't ---
    # Check if a profile for this user already exists.
    existing_profile = await db.get(Profile, new_user.id)
    if not existing_profile:
        # If no profile is found, create one. This makes the function
        # independent of the database trigger, fixing our test.
        profile = Profile(
            user_id=new_user.id,
            school_id=student_in.school_id,
            first_name=student_in.first_name,
            last_name=student_in.last_name,
            phone_number=student_in.phone_number,
            gender=student_in.gender,
            date_of_birth=student_in.date_of_birth,
        )
        db.add(profile)

    # Proceed with creating the student in our local database
    db_student = Student(
        user_id=new_user.id,
        current_class_id=student_in.current_class_id,
        roll_number=student_in.roll_number,
        enrollment_date=student_in.enrollment_date,
    )
    db.add(db_student)

    db_user_role = UserRole(user_id=new_user.id, role_id=3)  # Assuming role_id 3 is 'Student'
    db.add(db_user_role)

    await db.commit()
    await db.refresh(db_student)
    return db_student


<<<<<<< HEAD
async def get_student(db: AsyncSession, student_id: int) -> Optional[Student]:
    """
    Gets a single active student by their ID.
    """
    stmt = select(Student).where(Student.student_id == student_id, Student.is_active).options(selectinload(Student.profile))  # MODIFIED
=======
async def get_student_by_id(db: AsyncSession, student_id: int) -> Optional[Student]:
    stmt = select(Student).where(Student.student_id == student_id, Student.is_active).options(selectinload(Student.profile))
>>>>>>> 9c86cbc8
    result = await db.execute(stmt)
    return result.scalars().first()


# ... (The rest of your service file remains unchanged) ...
async def get_all_students_for_class(db: AsyncSession, class_id: int) -> list[Student]:
<<<<<<< HEAD
    """
    Gets all active students for a specific class.
    """
    stmt = select(Student).where(Student.current_class_id == class_id, Student.is_active).options(selectinload(Student.profile))  # MODIFIED
=======
    stmt = select(Student).where(Student.current_class_id == class_id, Student.is_active).options(selectinload(Student.profile))
>>>>>>> 9c86cbc8
    result = await db.execute(stmt)
    return list(result.scalars().all())


async def update_student(db: AsyncSession, *, db_obj: Student, student_in: StudentUpdate) -> Student:
    update_data = student_in.model_dump(exclude_unset=True)
    for field, value in update_data.items():
        setattr(db_obj, field, value)
    db.add(db_obj)
    await db.commit()
    await db.refresh(db_obj)
    return db_obj


async def soft_delete_student(db: AsyncSession, student_id: int) -> Optional[Student]:
    student_to_delete = await get_student_by_id(db, student_id)
    if not student_to_delete:
        return None
    user_id_to_deactivate = student_to_delete.user_id
<<<<<<< HEAD

    # Deactivate student record
    stmt_student = update(Student).where(Student.student_id == student_id).values(is_active=False)
    await db.execute(stmt_student)

    # Deactivate profile record
=======
    stmt_student = update(Student).where(Student.student_id == student_id).values(is_active=False)
    await db.execute(stmt_student)
>>>>>>> 9c86cbc8
    stmt_profile = update(Profile).where(Profile.user_id == user_id_to_deactivate).values(is_active=False)
    await db.execute(stmt_profile)
    await db.commit()
    return student_to_delete


async def search_students(
    db: AsyncSession,
    *,
    school_id: int,
    name: Optional[str] = None,
    class_id: Optional[int] = None,
    roll_number: Optional[str] = None,
    limit: Optional[int] = None,
) -> list[Student]:
<<<<<<< HEAD
    """
    Finds students based on various criteria like their name, class, or roll number.
    Use this to get a list of students that match specific filters.
    """
    stmt = select(Student).join(Student.profile).where(Profile.school_id == school_id).options(selectinload(Student.profile))

=======
    stmt = select(Student).join(Student.profile).where(Profile.school_id == school_id, Student.is_active).options(selectinload(Student.profile))
>>>>>>> 9c86cbc8
    if name:
        search_name = f"%{name}%"
        stmt = stmt.where(Profile.first_name.ilike(search_name) | Profile.last_name.ilike(search_name))
<<<<<<< HEAD

=======
>>>>>>> 9c86cbc8
    if class_id:
        stmt = stmt.where(Student.current_class_id == class_id)
    if roll_number:
        stmt = stmt.where(Student.roll_number == roll_number)
    if limit:
        stmt = stmt.limit(limit)
    result = await db.execute(stmt)
    return list(result.scalars().all())


async def bulk_promote_students(db: AsyncSession, *, promotion_data: StudentBulkPromoteIn) -> dict:
<<<<<<< HEAD
    """
    Promotes or moves a list of students to a new class in a single operation.
    Use this for end-of-term promotions.
    """
=======
>>>>>>> 9c86cbc8
    stmt = update(Student).where(Student.student_id.in_(promotion_data.student_ids)).values(current_class_id=promotion_data.target_class_id)
    result = await db.execute(stmt)
    await db.commit()
    return {"status": "success", "promoted_count": result.rowcount}


async def get_student_academic_summary(db: AsyncSession, *, student_id: int, academic_year_id: Optional[int] = None) -> Optional[StudentAcademicSummaryOut]:
<<<<<<< HEAD
    """
    Retrieves a consolidated academic summary for a single student,
    including attendance percentage and recent marks.
    """
    student = await get_student(db, student_id=student_id)
=======
    student = await get_student_by_id(db, student_id=student_id)
>>>>>>> 9c86cbc8
    if not student or not student.profile:
        return None
    attendance_stmt = select(
        func.count().filter(AttendanceRecord.status == "Present"),
        func.count(),
    ).where(AttendanceRecord.student_id == student_id)
    attendance_result = (await db.execute(attendance_stmt)).first()
    present_count, total_count = attendance_result or (0, 0)
    attendance_percentage = (present_count / total_count) * 100 if total_count > 0 else None
<<<<<<< HEAD

    # --- Fetch Recent Marks ---
    marks_stmt = select(Mark, Subject.name, Exam.exam_name, Exam.marks).join(Subject, Mark.subject_id == Subject.subject_id).join(Exam, Mark.exam_id == Exam.id).where(Mark.student_id == student_id).order_by(Exam.start_date.desc()).limit(10)

=======
    marks_stmt = select(Mark, Subject.name, Exam.exam_name, Exam.marks).join(Subject, Mark.subject_id == Subject.subject_id).join(Exam, Mark.exam_id == Exam.id).where(Mark.student_id == student_id).order_by(Exam.start_date.desc()).limit(10)
>>>>>>> 9c86cbc8
    marks_results = (await db.execute(marks_stmt)).all()
    recent_marks = []
    total_score = 0
    total_max_marks = 0
    for mark, subject_name, exam_name, max_marks in marks_results:
        recent_marks.append(
            MarkForSummaryOut(
                subject_name=subject_name,
                exam_name=exam_name,
                marks_obtained=mark.marks_obtained,
            )
        )
        total_score += mark.marks_obtained
        total_max_marks += max_marks
<<<<<<< HEAD

    average_percentage = (total_score / total_max_marks) * 100 if total_max_marks > 0 else None

=======
    average_percentage = (total_score / total_max_marks) * 100 if total_max_marks > 0 else None
>>>>>>> 9c86cbc8
    summary = StudentAcademicSummaryOut(
        student_id=student_id,
        full_name=f"{student.profile.first_name} {student.profile.last_name}",
        overall_attendance_percentage=attendance_percentage,
        average_score_percentage=average_percentage,
        recent_marks=recent_marks,
    )
    return summary<|MERGE_RESOLUTION|>--- conflicted
+++ resolved
@@ -30,29 +30,9 @@
     This function is now robust and will create a profile if one doesn't exist.
     """
     try:
-<<<<<<< HEAD
-        auth_user_res = await supabase.auth.admin.create_user(
-            {
-                "email": student_in.email,
-                "password": student_in.password,
-                "email_confirm": True,
-                "user_metadata": {
-                    "school_id": student_in.school_id,
-                    "first_name": student_in.first_name,
-                    "last_name": student_in.last_name,
-                    "phone_number": student_in.phone_number,
-                    "gender": student_in.gender,
-                    "date_of_birth": (student_in.date_of_birth.isoformat() if student_in.date_of_birth else None),
-                },
-            }
-        )
-        new_user = auth_user_res.user
-        if not new_user:
-=======
         # Find the user created by the endpoint
         list_users_response = await supabase.auth.admin.list_users(filters={"email": student_in.email})
         if not list_users_response.users:
->>>>>>> 9c86cbc8
             return None
         new_user = list_users_response.users[0]
     except Exception:
@@ -92,30 +72,21 @@
     return db_student
 
 
-<<<<<<< HEAD
-async def get_student(db: AsyncSession, student_id: int) -> Optional[Student]:
+async def get_student_by_id(db: AsyncSession, student_id: int) -> Optional[Student]:
     """
     Gets a single active student by their ID.
     """
-    stmt = select(Student).where(Student.student_id == student_id, Student.is_active).options(selectinload(Student.profile))  # MODIFIED
-=======
-async def get_student_by_id(db: AsyncSession, student_id: int) -> Optional[Student]:
     stmt = select(Student).where(Student.student_id == student_id, Student.is_active).options(selectinload(Student.profile))
->>>>>>> 9c86cbc8
     result = await db.execute(stmt)
     return result.scalars().first()
 
 
 # ... (The rest of your service file remains unchanged) ...
 async def get_all_students_for_class(db: AsyncSession, class_id: int) -> list[Student]:
-<<<<<<< HEAD
     """
     Gets all active students for a specific class.
     """
-    stmt = select(Student).where(Student.current_class_id == class_id, Student.is_active).options(selectinload(Student.profile))  # MODIFIED
-=======
     stmt = select(Student).where(Student.current_class_id == class_id, Student.is_active).options(selectinload(Student.profile))
->>>>>>> 9c86cbc8
     result = await db.execute(stmt)
     return list(result.scalars().all())
 
@@ -135,17 +106,8 @@
     if not student_to_delete:
         return None
     user_id_to_deactivate = student_to_delete.user_id
-<<<<<<< HEAD
-
-    # Deactivate student record
     stmt_student = update(Student).where(Student.student_id == student_id).values(is_active=False)
     await db.execute(stmt_student)
-
-    # Deactivate profile record
-=======
-    stmt_student = update(Student).where(Student.student_id == student_id).values(is_active=False)
-    await db.execute(stmt_student)
->>>>>>> 9c86cbc8
     stmt_profile = update(Profile).where(Profile.user_id == user_id_to_deactivate).values(is_active=False)
     await db.execute(stmt_profile)
     await db.commit()
@@ -161,23 +123,14 @@
     roll_number: Optional[str] = None,
     limit: Optional[int] = None,
 ) -> list[Student]:
-<<<<<<< HEAD
     """
     Finds students based on various criteria like their name, class, or roll number.
     Use this to get a list of students that match specific filters.
     """
-    stmt = select(Student).join(Student.profile).where(Profile.school_id == school_id).options(selectinload(Student.profile))
-
-=======
     stmt = select(Student).join(Student.profile).where(Profile.school_id == school_id, Student.is_active).options(selectinload(Student.profile))
->>>>>>> 9c86cbc8
     if name:
         search_name = f"%{name}%"
         stmt = stmt.where(Profile.first_name.ilike(search_name) | Profile.last_name.ilike(search_name))
-<<<<<<< HEAD
-
-=======
->>>>>>> 9c86cbc8
     if class_id:
         stmt = stmt.where(Student.current_class_id == class_id)
     if roll_number:
@@ -189,13 +142,10 @@
 
 
 async def bulk_promote_students(db: AsyncSession, *, promotion_data: StudentBulkPromoteIn) -> dict:
-<<<<<<< HEAD
     """
     Promotes or moves a list of students to a new class in a single operation.
     Use this for end-of-term promotions.
     """
-=======
->>>>>>> 9c86cbc8
     stmt = update(Student).where(Student.student_id.in_(promotion_data.student_ids)).values(current_class_id=promotion_data.target_class_id)
     result = await db.execute(stmt)
     await db.commit()
@@ -203,15 +153,11 @@
 
 
 async def get_student_academic_summary(db: AsyncSession, *, student_id: int, academic_year_id: Optional[int] = None) -> Optional[StudentAcademicSummaryOut]:
-<<<<<<< HEAD
     """
     Retrieves a consolidated academic summary for a single student,
     including attendance percentage and recent marks.
     """
-    student = await get_student(db, student_id=student_id)
-=======
     student = await get_student_by_id(db, student_id=student_id)
->>>>>>> 9c86cbc8
     if not student or not student.profile:
         return None
     attendance_stmt = select(
@@ -221,14 +167,7 @@
     attendance_result = (await db.execute(attendance_stmt)).first()
     present_count, total_count = attendance_result or (0, 0)
     attendance_percentage = (present_count / total_count) * 100 if total_count > 0 else None
-<<<<<<< HEAD
-
-    # --- Fetch Recent Marks ---
     marks_stmt = select(Mark, Subject.name, Exam.exam_name, Exam.marks).join(Subject, Mark.subject_id == Subject.subject_id).join(Exam, Mark.exam_id == Exam.id).where(Mark.student_id == student_id).order_by(Exam.start_date.desc()).limit(10)
-
-=======
-    marks_stmt = select(Mark, Subject.name, Exam.exam_name, Exam.marks).join(Subject, Mark.subject_id == Subject.subject_id).join(Exam, Mark.exam_id == Exam.id).where(Mark.student_id == student_id).order_by(Exam.start_date.desc()).limit(10)
->>>>>>> 9c86cbc8
     marks_results = (await db.execute(marks_stmt)).all()
     recent_marks = []
     total_score = 0
@@ -243,13 +182,7 @@
         )
         total_score += mark.marks_obtained
         total_max_marks += max_marks
-<<<<<<< HEAD
-
     average_percentage = (total_score / total_max_marks) * 100 if total_max_marks > 0 else None
-
-=======
-    average_percentage = (total_score / total_max_marks) * 100 if total_max_marks > 0 else None
->>>>>>> 9c86cbc8
     summary = StudentAcademicSummaryOut(
         student_id=student_id,
         full_name=f"{student.profile.first_name} {student.profile.last_name}",
