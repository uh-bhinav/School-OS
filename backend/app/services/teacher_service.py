# backend/app/services/teacher_service.py
from typing import Optional

from sqlalchemy.ext.asyncio import AsyncSession
from sqlalchemy.future import select
from sqlalchemy.orm import selectinload

# Combined and organized imports
from app.models.class_model import Class
from app.models.profile import Profile
from app.models.student import Student
from app.models.teacher import Teacher
from app.models.timetable import Timetable
from app.schemas.teacher_schema import TeacherQualification, TeacherUpdate

# --- Existing Functions ---


async def get_teacher(db: AsyncSession, teacher_id: int) -> Optional[Teacher]:
    """
    Get a single active teacher by their teacher_id, preloading profile info.
    """
    stmt = select(Teacher).where(Teacher.teacher_id == teacher_id, Teacher.is_active).options(selectinload(Teacher.profile))
    result = await db.execute(stmt)
    return result.scalars().first()


async def get_all_teachers_for_school(db: AsyncSession, school_id: int) -> list[Teacher]:
    """
    Get all active teachers for a school, preloading their profile info.
    """
    stmt = select(Teacher).join(Teacher.profile).where(Profile.school_id == school_id, Teacher.is_active).options(selectinload(Teacher.profile)).order_by(Profile.first_name)
    result = await db.execute(stmt)
    return list(result.scalars().all())


async def update_teacher(db: AsyncSession, *, db_obj: Teacher, teacher_in: TeacherUpdate) -> Teacher:
    """
    Update a teacher's employment details.
    Ensures all relationships (like profile) are eagerly loaded
    to prevent MissingGreenlet errors during FastAPI serialization.
    """
    update_data = teacher_in.model_dump(exclude_unset=True)

    for field, value in update_data.items():
        setattr(db_obj, field, value)

    db.add(db_obj)
    await db.commit()
    await db.refresh(db_obj)

    # ✅ Re-fetch the teacher with relationships eagerly loaded
    stmt = select(Teacher).where(Teacher.teacher_id == db_obj.teacher_id).options(selectinload(Teacher.profile))
    result = await db.execute(stmt)
    updated_teacher = result.scalars().first()

    return updated_teacher


async def deactivate_teacher(db: AsyncSession, *, db_obj: Teacher) -> Teacher:
    """
    Deactivate a teacher's record and their profile (soft delete),
    ensuring relationships are eagerly loaded to prevent MissingGreenlet.
    """
    db_obj.is_active = False
    if db_obj.profile:
        db_obj.profile.is_active = False
        db.add(db_obj.profile)

    db.add(db_obj)

    # ✅ Access before commit to prevent lazy-loading later
    teacher_id = db_obj.teacher_id

    await db.commit()

    # ✅ Re-fetch the teacher with profile eagerly loaded
    stmt = select(Teacher).where(Teacher.teacher_id == teacher_id).options(selectinload(Teacher.profile))
    result = await db.execute(stmt)
    deactivated_teacher = result.scalars().first()

    return deactivated_teacher


async def assign_class_teacher(db: AsyncSession, *, teacher: Teacher, class_obj: Class) -> Class:
    """
    Assigns a teacher as the primary class teacher for a class.

    This directly updates the `class_teacher_id` foreign key on the
    `classes` table.
    """
    # Fixed: Changed from class__teacher_id to class_teacher_id
    class_obj.class_teacher_id = teacher.teacher_id
    db.add(class_obj)
    await db.commit()
    await db.refresh(class_obj)
    return class_obj


async def get_teacher_timetable(db: AsyncSession, *, teacher_id: int, academic_year_id: int) -> list[Timetable]:
    """
    Retrieves the full weekly timetable for a specific teacher for a given
    academic year.

    This is a critical function for teachers and will be used by the
    "Teacher's Aide" AI agent. It preloads related subject, period, and
    class information for efficiency.
    """
    stmt = (
        select(Timetable)
        .where(
            Timetable.teacher_id == teacher_id,
            Timetable.academic_year_id == academic_year_id,
            Timetable.is_active,
        )
        .options(
            selectinload(Timetable.subject),
            selectinload(Timetable.period),
            # Assuming 'class_info' is the relationship name in your Timetable model
            selectinload(Timetable.class_record),
        )
        .order_by(Timetable.day_of_week, Timetable.period_id)
    )
    result = await db.execute(stmt)
    return list(result.scalars().all())


async def get_proctored_students(db: AsyncSession, *, teacher_id: int) -> list[Student]:
    """
    Gets a list of all active students assigned to a specific proctor teacher.

    This function supports the mentorship aspect of the school's operations.
    """
    stmt = select(Student).where(Student.proctor_teacher_id == teacher_id, Student.is_active).options(selectinload(Student.profile)).order_by(Student.roll_number)
    result = await db.execute(stmt)
    return list(result.scalars().all())


# --- YOUR NEWLY ADDED FUNCTION ---


async def get_teacher_qualifications(db: AsyncSession, *, teacher_id: int) -> Optional[TeacherQualification]:
<<<<<<< HEAD
    """
    Retrieves a teacher's qualifications and years of experience.
=======
    """Return a teacher's experience and qualifications if the record is active."""
>>>>>>> 9c86cbc8

    stmt = select(Teacher).where(
        Teacher.teacher_id == teacher_id,
        Teacher.is_active.is_(True),
    )
    result = await db.execute(stmt)
    teacher = result.scalars().first()
    if not teacher:
        return None

    qualifications = teacher.qualifications if isinstance(teacher.qualifications, list) else []

    return TeacherQualification(
        years_of_experience=teacher.years_of_experience,
        qualifications=qualifications,
    )<|MERGE_RESOLUTION|>--- conflicted
+++ resolved
@@ -140,12 +140,7 @@
 
 
 async def get_teacher_qualifications(db: AsyncSession, *, teacher_id: int) -> Optional[TeacherQualification]:
-<<<<<<< HEAD
-    """
-    Retrieves a teacher's qualifications and years of experience.
-=======
     """Return a teacher's experience and qualifications if the record is active."""
->>>>>>> 9c86cbc8
 
     stmt = select(Teacher).where(
         Teacher.teacher_id == teacher_id,
