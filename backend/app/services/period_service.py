from typing import Optional

from sqlalchemy.ext.asyncio import AsyncSession
from sqlalchemy.future import select
from sqlalchemy.orm import selectinload

from app.models.class_model import Class
from app.models.period import Period
from app.schemas.period_schema import PeriodCreate, PeriodUpdate


# ... (create_period function is unchanged) ...
async def create_period(db: AsyncSession, *, period_in: PeriodCreate) -> Period:
    db_obj = Period(**period_in.model_dump())
    db.add(db_obj)
    await db.commit()
    await db.refresh(db_obj)
    return db_obj


async def get_period(db: AsyncSession, period_id: int) -> Optional[Period]:
    """Retrieves a single active period by ID (READ FILTER APPLIED)."""
    stmt = select(Period).where(Period.id == period_id, Period.is_active.is_(True))
    result = await db.execute(stmt)
    return result.scalars().first()


async def get_all_periods_for_school(db: AsyncSession, school_id: int) -> list[Period]:
    """Retrieves all active periods for a school (READ FILTER APPLIED)."""
    stmt = select(Period).where(Period.school_id == school_id, Period.is_active.is_(True)).order_by(Period.period_number)
    result = await db.execute(stmt)
    return list(result.scalars().all())


async def update_period(db: AsyncSession, *, db_obj: Period, period_in: PeriodUpdate) -> Period:
    """Updates period details."""
    update_data = period_in.model_dump(exclude_unset=True)
    for field, value in update_data.items():
        setattr(db_obj, field, value)
    db.add(db_obj)
    await db.commit()
    await db.refresh(db_obj)
    return db_obj


async def delete_period(db: AsyncSession, *, db_obj: Period) -> Period:
    """Deactivates a period (SOFT DELETE IMPLEMENTED)."""
    db_obj.is_active = False  # Set the flag to False
    db.add(db_obj)  # Mark the object as modified
    await db.commit()  # Save the change (the soft delete)
    return db_obj


async def fetch_periods_for_class(db: AsyncSession, class_id: int) -> list[Period]:
    """
    Retrieves all active period time slots defined for the school of the given class.

    This function supports the Agentic Layer by providing the time structure
    for scheduling, attendance, or timetable queries related to a specific class.
    """
    # 1. Get the school_id from the class_id (essential for multi-tenancy)
    stmt_class = select(Class.school_id).where(Class.class_id == class_id)
    result_class = await db.execute(stmt_class)
    school_id = result_class.scalar_one_or_none()

    if not school_id:
        return []

    # 2. Retrieve all active periods using the school_id
    stmt = (
        select(Period)
        # FIX 1: Corrected E712 comparison to
        # use idiomatic SQLAlchemy syntax for boolean check
<<<<<<< HEAD
        .where(Period.school_id == school_id, Period.is_recess.is_(False))
        .options(selectinload(Period.school))
        .order_by(Period.period_number)
=======
        .where(Period.school_id == school_id, Period.is_recess.is_(False)).order_by(Period.period_number)
>>>>>>> 7cd0a2af
    )
    result = await db.execute(stmt)
    return list(result.scalars().all())


async def get_recess_periods(db: AsyncSession, school_id: int) -> list[Period]:
    # FIX 3: List type is now imported
    """
    Retrieves all periods marked as recess or breaks for a given school.

    This function is used by the Agent
    to answer time-based queries like "When is lunch?"
    or for scheduling reports that exclude break times.
    """

    stmt = (
        select(Period)
        .where(
            # 1. Multi-Tenancy Filter (CRITICAL)
            Period.school_id == school_id,
            # 2. Business Logic Filter (FIX 1: Corrected E712 comparison)
            Period.is_recess.is_(True),
            # 3. Soft Delete Filter (FIX 1: Corrected E712 comparison)
            Period.is_active.is_(True),
        )
        .order_by(Period.start_time)
    )
    result = await db.execute(stmt)
    return result.scalars().all()<|MERGE_RESOLUTION|>--- conflicted
+++ resolved
@@ -71,13 +71,9 @@
         select(Period)
         # FIX 1: Corrected E712 comparison to
         # use idiomatic SQLAlchemy syntax for boolean check
-<<<<<<< HEAD
         .where(Period.school_id == school_id, Period.is_recess.is_(False))
         .options(selectinload(Period.school))
         .order_by(Period.period_number)
-=======
-        .where(Period.school_id == school_id, Period.is_recess.is_(False)).order_by(Period.period_number)
->>>>>>> 7cd0a2af
     )
     result = await db.execute(stmt)
     return list(result.scalars().all())
