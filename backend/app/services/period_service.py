from typing import Optional

from sqlalchemy import select
from sqlalchemy.ext.asyncio import AsyncSession
from sqlalchemy.orm import selectinload

from app.models.class_model import Class
from app.models.period import Period
from app.schemas.period_schema import PeriodCreate, PeriodUpdate


async def create_period(db: AsyncSession, *, period_in: PeriodCreate) -> Period:
    """Create and persist a new period record."""
    db_obj = Period(**period_in.model_dump())
    db.add(db_obj)
    await db.commit()
    await db.refresh(db_obj)
    return db_obj


async def get_period(db: AsyncSession, period_id: int) -> Optional[Period]:
    """Return an active period by its identifier or None."""
    stmt = select(Period).where(Period.id == period_id, Period.is_active.is_(True))
    result = await db.execute(stmt)
    return result.scalars().first()


async def get_all_periods_for_school(db: AsyncSession, school_id: int) -> list[Period]:
<<<<<<< HEAD
    """Fetch all active periods for a given school ordered by period number."""
=======
    """Retrieves all active periods for a school (READ FILTER APPLIED)."""
>>>>>>> 665eebfa
    stmt = select(Period).where(Period.school_id == school_id, Period.is_active.is_(True)).order_by(Period.period_number)
    result = await db.execute(stmt)
    return list(result.scalars().all())


async def update_period(db: AsyncSession, *, db_obj: Period, period_in: PeriodUpdate) -> Period:
<<<<<<< HEAD
    """Apply updates to an existing period and persist changes."""
=======
    """Updates period details."""
>>>>>>> 665eebfa
    update_data = period_in.model_dump(exclude_unset=True)
    for field, value in update_data.items():
        setattr(db_obj, field, value)
    db.add(db_obj)
    await db.commit()
    await db.refresh(db_obj)
    return db_obj


async def delete_period(db: AsyncSession, *, db_obj: Period) -> Period:
    """Soft-delete a period by marking it inactive."""
    db_obj.is_active = False
    db.add(db_obj)
    await db.commit()
    return db_obj


async def fetch_periods_for_class(db: AsyncSession, class_id: int) -> list[Period]:
    """Return active, non-recess periods for the class's school."""
    stmt_class = select(Class.school_id).where(Class.class_id == class_id)
    result_class = await db.execute(stmt_class)
    school_id = result_class.scalar_one_or_none()

    if not school_id:
        return []

    stmt = select(Period).where(Period.school_id == school_id, Period.is_recess.is_(False), Period.is_active.is_(True)).options(selectinload(Period.school)).order_by(Period.period_number)
    result = await db.execute(stmt)
    return list(result.scalars().all())


async def get_recess_periods(db: AsyncSession, school_id: int) -> list[Period]:
    """Return all recess periods for a school."""
    stmt = (
        select(Period)
        .where(
            Period.school_id == school_id,
            Period.is_recess.is_(True),
            Period.is_active.is_(True),
        )
        .order_by(Period.start_time)
    )
    result = await db.execute(stmt)
    return list(result.scalars().all())<|MERGE_RESOLUTION|>--- conflicted
+++ resolved
@@ -26,22 +26,14 @@
 
 
 async def get_all_periods_for_school(db: AsyncSession, school_id: int) -> list[Period]:
-<<<<<<< HEAD
     """Fetch all active periods for a given school ordered by period number."""
-=======
-    """Retrieves all active periods for a school (READ FILTER APPLIED)."""
->>>>>>> 665eebfa
     stmt = select(Period).where(Period.school_id == school_id, Period.is_active.is_(True)).order_by(Period.period_number)
     result = await db.execute(stmt)
     return list(result.scalars().all())
 
 
 async def update_period(db: AsyncSession, *, db_obj: Period, period_in: PeriodUpdate) -> Period:
-<<<<<<< HEAD
     """Apply updates to an existing period and persist changes."""
-=======
-    """Updates period details."""
->>>>>>> 665eebfa
     update_data = period_in.model_dump(exclude_unset=True)
     for field, value in update_data.items():
         setattr(db_obj, field, value)
@@ -68,7 +60,15 @@
     if not school_id:
         return []
 
-    stmt = select(Period).where(Period.school_id == school_id, Period.is_recess.is_(False), Period.is_active.is_(True)).options(selectinload(Period.school)).order_by(Period.period_number)
+    # 2. Retrieve all active periods using the school_id
+    stmt = (
+        select(Period)
+        # FIX 1: Corrected E712 comparison to
+        # use idiomatic SQLAlchemy syntax for boolean check
+        .where(Period.school_id == school_id, Period.is_recess.is_(False))
+        .options(selectinload(Period.school))
+        .order_by(Period.period_number)
+    )
     result = await db.execute(stmt)
     return list(result.scalars().all())
 
