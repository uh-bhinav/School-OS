--- conflicted
+++ resolved
@@ -19,11 +19,7 @@
 
 
 async def update_school(db: AsyncSession, *, db_obj: School, school_in: SchoolUpdate) -> School:
-<<<<<<< HEAD
-    update_data = school_in.model_dump(exclude_unset=True)
-=======
     update_data = school_in.model_dump(mode="json", exclude_unset=True)
->>>>>>> 9c86cbc8
     for field, value in update_data.items():
         setattr(db_obj, field, value)
     db.add(db_obj)
