from typing import Optional

from sqlalchemy import select, update
from sqlalchemy.ext.asyncio import AsyncSession

from app.models.academic_year import AcademicYear
from app.schemas.academic_year_schema import AcademicYearCreate, AcademicYearUpdate


async def create_academic_year(db: AsyncSession, *, year_in: AcademicYearCreate) -> AcademicYear:
    """Creates a new academic year entry."""
    db_obj = AcademicYear(**year_in.model_dump())
    db.add(db_obj)
    await db.commit()
    await db.refresh(db_obj)
    return db_obj


async def get_academic_year(db: AsyncSession, year_id: int) -> Optional[AcademicYear]:
    """Retrieves a single active academic year by ID."""
    # Applies the READ filter to ensure only active records are fetched
    stmt = select(AcademicYear).where(AcademicYear.id == year_id, AcademicYear.is_active.is_(True))
    result = await db.execute(stmt)
    return result.scalars().first()


async def get_all_academic_years(db: AsyncSession) -> list[AcademicYear]:
    """Retrieves all active academic years for
    all schools (RLS should handle multi-tenancy)."""
    # Applies the READ filter
    stmt = select(AcademicYear).where(AcademicYear.is_active.is_(True))
    result = await db.execute(stmt)
    return list(result.scalars().all())


async def update_academic_year(db: AsyncSession, *, db_obj: AcademicYear, year_in: AcademicYearUpdate) -> AcademicYear:
    """Updates academic year details."""
    update_data = year_in.model_dump(exclude_unset=True)
    for field, value in update_data.items():
        setattr(db_obj, field, value)
    db.add(db_obj)
    await db.commit()
    await db.refresh(db_obj)
    return db_obj


async def soft_delete_academic_year(db: AsyncSession, *, year_id: int) -> Optional[AcademicYear]:
    """
    Soft-deletes an academic year by
    setting its is_active flag to False.
    Returns the object if successfully deactivated.
    """
    # Use update/returning for efficient
    # soft delete without loading the entire object first
    stmt = update(AcademicYear).where(AcademicYear.id == year_id, AcademicYear.is_active.is_(True)).values(is_active=False).returning(AcademicYear)
    result = await db.execute(stmt)
    await db.commit()
    return result.scalar_one_or_none()


async def get_active_academic_year(db: AsyncSession, *, school_id: int) -> Optional[AcademicYear]:
    """
    Finds the single academic year that is currently active for a school.
    Use this to get the context for the current school year's operations.
    """
    stmt = select(AcademicYear).where(AcademicYear.school_id == school_id, AcademicYear.is_active.is_(True))
    result = await db.execute(stmt)
    return result.scalars().first()


async def set_active_academic_year(db: AsyncSession, *, school_id: int, academic_year_id: int) -> Optional[AcademicYear]:
    """
    Sets a specific academic year as active for a school.
    This action deactivates all other years for the school to ensure only one
    is active.
    """
    # 1. Get the full object for the year we want to activate.
    target_year = await db.get(AcademicYear, academic_year_id)
    if not target_year or target_year.school_id != school_id:
        return None  # Return None if year doesn't exist or belongs to wrong school

<<<<<<< HEAD
    # 2. Deactivate all other years for that same school.
    await db.execute(
=======
    # 2. Deactivate all other years for
    # the school (set is_active=False)
    await db.execute(update(AcademicYear).where(AcademicYear.school_id == school_id).values(is_active=False))

    # 3. Activate the target year (set is_active=True)
    stmt = (
>>>>>>> 7cd0a2af
        update(AcademicYear)
        .where(
            AcademicYear.school_id == school_id,
            AcademicYear.id
            != academic_year_id,  # Don't deactivate the one we're activating
        )
        .values(is_active=False)
    )

    # 3. Activate the target year and commit all changes.
    target_year.is_active = True
    db.add(target_year)
    await db.commit()

    # 4. CRITICAL FIX: Refresh the object to load all its data from the DB.
    # This ensures a complete object is returned, satisfying the Pydantic schema.
    await db.refresh(target_year)

    return target_year


async def activate_academic_year(db: AsyncSession, academic_year_id: int) -> Optional[AcademicYear]:
    """
    Alternative function for activating academic year.
    Sets a specific academic year as active for a school.
    This is an administrative action that first deactivates all other years
    for the school to ensure only one year is ever active.
    """
    # 1. Look up the year to get its school_id
    #  (needed for filtering other years)
    year_obj = await db.get(AcademicYear, academic_year_id)
    if not year_obj:
        return None

    school_id = year_obj.school_id

    # 2. Deactivate all other years for
    # the school (set is_active=False)
    await db.execute(update(AcademicYear).where(AcademicYear.school_id == school_id).values(is_active=False))

    # 3. Activate the target year (set is_active=True)
    stmt = (
        update(AcademicYear)
        .where(
            AcademicYear.id == academic_year_id,
        )
        .values(is_active=True)
        .returning(AcademicYear)
    )

    result = await db.execute(stmt)
    await db.commit()
    return result.scalar_one_or_none()<|MERGE_RESOLUTION|>--- conflicted
+++ resolved
@@ -79,22 +79,12 @@
     if not target_year or target_year.school_id != school_id:
         return None  # Return None if year doesn't exist or belongs to wrong school
 
-<<<<<<< HEAD
     # 2. Deactivate all other years for that same school.
     await db.execute(
-=======
-    # 2. Deactivate all other years for
-    # the school (set is_active=False)
-    await db.execute(update(AcademicYear).where(AcademicYear.school_id == school_id).values(is_active=False))
-
-    # 3. Activate the target year (set is_active=True)
-    stmt = (
->>>>>>> 7cd0a2af
         update(AcademicYear)
         .where(
             AcademicYear.school_id == school_id,
-            AcademicYear.id
-            != academic_year_id,  # Don't deactivate the one we're activating
+            AcademicYear.id != academic_year_id,  # Don't deactivate the one we're activating
         )
         .values(is_active=False)
     )
