--- conflicted
+++ resolved
@@ -33,8 +33,6 @@
     return list(result.scalars().all())
 
 
-<<<<<<< HEAD
-=======
 async def get_academic_years_for_school(
     db: AsyncSession,
     *,
@@ -50,7 +48,6 @@
     return list(result.scalars().all())
 
 
->>>>>>> 9c86cbc8
 async def update_academic_year(db: AsyncSession, *, db_obj: AcademicYear, year_in: AcademicYearUpdate) -> AcademicYear:
     """Updates academic year details."""
     update_data = year_in.model_dump(exclude_unset=True)
@@ -97,17 +94,8 @@
     if not target_year or target_year.school_id != school_id:
         return None  # Return None if year doesn't exist or belongs to wrong school
 
-<<<<<<< HEAD
-    # 2. Deactivate all other years for
-    # the school (set is_active=False)
-    await db.execute(update(AcademicYear).where(AcademicYear.school_id == school_id).values(is_active=False))
-
-    # 3. Activate the target year (set is_active=True)
-    stmt = (
-=======
     # 2. Deactivate all other years for that same school.
     await db.execute(
->>>>>>> 9c86cbc8
         update(AcademicYear)
         .where(
             AcademicYear.school_id == school_id,
