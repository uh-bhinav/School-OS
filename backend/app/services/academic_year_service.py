from typing import Optional, list

from sqlalchemy import update
from sqlalchemy.ext.asyncio import AsyncSession
from sqlalchemy.future import select

from app.models.academic_year import AcademicYear
from app.schemas.academic_year_schema import AcademicYearCreate, AcademicYearUpdate


async def create_academic_year(
    db: AsyncSession, *, year_in: AcademicYearCreate
) -> AcademicYear:
    """Creates a new academic year entry."""
    db_obj = AcademicYear(**year_in.model_dump())
    db.add(db_obj)
    await db.commit()
    await db.refresh(db_obj)
    return db_obj


async def get_academic_year(db: AsyncSession, year_id: int) -> Optional[AcademicYear]:
    """Retrieves a single active academic year by ID."""
    # Applies the READ filter to ensure only active records are fetched
    stmt = select(AcademicYear).where(
        AcademicYear.id == year_id, AcademicYear.is_active.is_(True)
    )
    result = await db.execute(stmt)
    return result.scalars().first()


async def get_all_academic_years(db: AsyncSession) -> list[AcademicYear]:
    """Retrieves all active academic years for
    all schools (RLS should handle multi-tenancy)."""
    # Applies the READ filter
    stmt = select(AcademicYear).where(AcademicYear.is_active.is_(True))
    result = await db.execute(stmt)
    return list(result.scalars().all())


async def update_academic_year(
    db: AsyncSession, *, db_obj: AcademicYear, year_in: AcademicYearUpdate
) -> AcademicYear:
    """Updates academic year details."""
    update_data = year_in.model_dump(exclude_unset=True)
    for field, value in update_data.items():
        setattr(db_obj, field, value)
    db.add(db_obj)
    await db.commit()
    await db.refresh(db_obj)
    return db_obj


async def soft_delete_academic_year(
    db: AsyncSession, *, year_id: int
) -> Optional[AcademicYear]:
    """
    Soft-deletes an academic year by
    setting its is_active flag to False.
    Returns the object if successfully deactivated.
    """
    # Use update/returning for efficient
    # soft delete without loading the entire object first
    stmt = (
        update(AcademicYear)
        .where(AcademicYear.id == year_id, AcademicYear.is_active.is_(True))
        .values(is_active=False)
        .returning(AcademicYear)
    )
    result = await db.execute(stmt)
    await db.commit()
    return result.scalar_one_or_none()

<<<<<<< HEAD

async def activate_academic_year(
    db: AsyncSession, academic_year_id: int
) -> Optional[AcademicYear]:
    """
    Sets a specific academic year as active for a school.
    This is an administrative action that
      first deactivates all other years for the school
    to ensure only one year is ever active.
=======

async def get_active_academic_year(
    db: AsyncSession, *, school_id: int
) -> Optional[AcademicYear]:
    """
    Finds the single academic year that is currently active for a school.
    Use this to get the context for the current school year's operations.
    """
    stmt = select(AcademicYear).where(
        AcademicYear.school_id == school_id, AcademicYear.is_active.is_(True)
    )
    result = await db.execute(stmt)
    return result.scalars().first()


async def set_active_academic_year(
    db: AsyncSession, *, school_id: int, academic_year_id: int
) -> Optional[AcademicYear]:
    """
    Sets a specific academic year as active for a school.
    This is an administrative action that first deactivates all other years
    for the school to ensure only one year is ever active.
>>>>>>> 59122cf0
    """
    # 1. Look up the year to get its school_id
    #  (needed for filtering other years)
    year_obj = await db.get(AcademicYear, academic_year_id)
    if not year_obj:
        return None

    school_id = year_obj.school_id

    # 2. Deactivate all other years for
    # the school (set is_active=False)
    await db.execute(
        update(AcademicYear)
        .where(AcademicYear.school_id == school_id)
        .values(is_active=False)
    )

    # 3. Activate the target year (set is_active=True)
    stmt = (
        update(AcademicYear)
        .where(
            AcademicYear.id == academic_year_id,
        )
        .values(is_active=True)
        .returning(AcademicYear)
    )

    result = await db.execute(stmt)
    await db.commit()
    return result.scalar_one_or_none()<|MERGE_RESOLUTION|>--- conflicted
+++ resolved
@@ -71,17 +71,6 @@
     await db.commit()
     return result.scalar_one_or_none()
 
-<<<<<<< HEAD
-
-async def activate_academic_year(
-    db: AsyncSession, academic_year_id: int
-) -> Optional[AcademicYear]:
-    """
-    Sets a specific academic year as active for a school.
-    This is an administrative action that
-      first deactivates all other years for the school
-    to ensure only one year is ever active.
-=======
 
 async def get_active_academic_year(
     db: AsyncSession, *, school_id: int
@@ -102,9 +91,9 @@
 ) -> Optional[AcademicYear]:
     """
     Sets a specific academic year as active for a school.
-    This is an administrative action that first deactivates all other years
-    for the school to ensure only one year is ever active.
->>>>>>> 59122cf0
+    This is an administrative action that first deactivates
+      all other years for the school
+    to ensure only one year is ever active.
     """
     # 1. Look up the year to get its school_id
     #  (needed for filtering other years)
