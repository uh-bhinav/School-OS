# backend/app/services/employment_status_service.py
from typing import Optional

from sqlalchemy.ext.asyncio import AsyncSession
from sqlalchemy.future import select

from app.models.employment_status import EmploymentStatus
from app.schemas.employment_status_schema import (
    EmploymentStatusCreate,
    EmploymentStatusUpdate,
)


<<<<<<< HEAD
# ... (create_status is unchanged) ...
async def create_status(db: AsyncSession, *, status_in: EmploymentStatusCreate) -> EmploymentStatus:
=======
async def create_status(db: AsyncSession, *, status_in: EmploymentStatusCreate) -> EmploymentStatus:
    """Create a new employment status."""
>>>>>>> 9c86cbc8
    db_obj = EmploymentStatus(**status_in.model_dump())
    db.add(db_obj)
    await db.commit()
    await db.refresh(db_obj)
    return db_obj


<<<<<<< HEAD
async def get_all_statuses_for_school(db: AsyncSession, school_id: int) -> list[EmploymentStatus]:  # Changed from List to list
=======
async def get_all_statuses_for_school(db: AsyncSession, school_id: int) -> list[EmploymentStatus]:
    """Get all employment statuses for a specific school."""
>>>>>>> 9c86cbc8
    stmt = select(EmploymentStatus).where(EmploymentStatus.school_id == school_id)
    result = await db.execute(stmt)
    return list(result.scalars().all())


async def get_status_by_id(db: AsyncSession, *, status_id: int) -> Optional[EmploymentStatus]:
    """Get a specific employment status by its ID."""
    stmt = select(EmploymentStatus).where(EmploymentStatus.status_id == status_id)
    result = await db.execute(stmt)
    return result.scalar_one_or_none()


async def update_status(db: AsyncSession, *, db_obj: EmploymentStatus, status_in: EmploymentStatusUpdate) -> EmploymentStatus:
    """Update an existing employment status."""
    update_data = status_in.model_dump(exclude_unset=True)
    for field, value in update_data.items():
        setattr(db_obj, field, value)

    db.add(db_obj)
    await db.commit()
    await db.refresh(db_obj)
    return db_obj


async def delete_status(db: AsyncSession, *, db_obj: EmploymentStatus) -> None:
    """Permanently delete an employment status."""
    await db.delete(db_obj)
    await db.commit()<|MERGE_RESOLUTION|>--- conflicted
+++ resolved
@@ -11,13 +11,8 @@
 )
 
 
-<<<<<<< HEAD
-# ... (create_status is unchanged) ...
-async def create_status(db: AsyncSession, *, status_in: EmploymentStatusCreate) -> EmploymentStatus:
-=======
 async def create_status(db: AsyncSession, *, status_in: EmploymentStatusCreate) -> EmploymentStatus:
     """Create a new employment status."""
->>>>>>> 9c86cbc8
     db_obj = EmploymentStatus(**status_in.model_dump())
     db.add(db_obj)
     await db.commit()
@@ -25,12 +20,8 @@
     return db_obj
 
 
-<<<<<<< HEAD
-async def get_all_statuses_for_school(db: AsyncSession, school_id: int) -> list[EmploymentStatus]:  # Changed from List to list
-=======
 async def get_all_statuses_for_school(db: AsyncSession, school_id: int) -> list[EmploymentStatus]:
     """Get all employment statuses for a specific school."""
->>>>>>> 9c86cbc8
     stmt = select(EmploymentStatus).where(EmploymentStatus.school_id == school_id)
     result = await db.execute(stmt)
     return list(result.scalars().all())
