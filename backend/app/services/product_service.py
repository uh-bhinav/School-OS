<<<<<<< HEAD
from typing import Any

from fastapi import HTTPException, status
from sqlalchemy.orm import Session

from app.models.album import Album
from app.models.media_item import MediaItem
from app.models.product import Product
from app.models.product_album_link import ProductAlbumLink
from app.schemas.product_schema import ProductCreate, ProductUpdate
from app.services.media_service import media_service


class ProductService:
    def get_product(self, db: Session, product_id: int):
        return db.query(Product).filter(Product.product_id == product_id).first()

    def get_products(self, db: Session, skip: int = 0, limit: int = 100):
        return db.query(Product).offset(skip).limit(limit).all()

    def get_products_by_school(self, db: Session, school_id: int, skip: int = 0, limit: int = 100):
        return db.query(Product).filter(Product.school_id == school_id).offset(skip).limit(limit).all()

    def create_product(self, db: Session, product: ProductCreate, school_id: int):
        db_product = Product(**product.dict(), school_id=school_id)
        db.add(db_product)
        db.commit()
        db.refresh(db_product)
        return db_product

    def update_product(self, db: Session, product_id: int, product: ProductUpdate):
        db_product = self.get_product(db, product_id)
        if db_product:
            update_data = product.dict(exclude_unset=True)
            for key, value in update_data.items():
                setattr(db_product, key, value)
            db.commit()
            db.refresh(db_product)
        return db_product

    def delete_product(self, db: Session, product_id: int):
        db_product = self.get_product(db, product_id)
        if db_product:
            db.delete(db_product)
            db.commit()
        return db_product

    def link_product_to_album(self, db: Session, *, product_id: int, album_id: int, storage_path: str, is_primary: bool = False, display_order: int = 0) -> ProductAlbumLink:
        """Associate a product with a media item from an album."""
        album = db.query(Album).filter(Album.id == album_id).first()
        if not album or album.album_type != "ecommerce":
            raise HTTPException(status_code=status.HTTP_400_BAD_REQUEST, detail="Album not found or is not an 'ecommerce' type album.")

        db_link = ProductAlbumLink(product_id=product_id, album_id=album_id, storage_path=storage_path, is_primary=is_primary, display_order=display_order)
        db.add(db_link)
        db.commit()
        db.refresh(db_link)
        return db_link

    def get_product_images(self, db: Session, *, product_id: int, user_context: dict) -> list[dict[str, Any]]:
        """Return signed URLs for images associated with a product."""
        links = db.query(ProductAlbumLink).filter(ProductAlbumLink.product_id == product_id).order_by(ProductAlbumLink.display_order).all()

        image_list = []
        for link in links:
            media_item = db.query(MediaItem).filter(MediaItem.storage_path == link.storage_path).first()
            if not media_item:
                continue

            try:
                signed_url = media_service.generate_signed_url(db, media_item_id=media_item.id, user_context=user_context)
                image_list.append(
                    {
                        "storage_path": link.storage_path,
                        "is_primary": link.is_primary,
                        "display_order": link.display_order,
                        "signed_url": signed_url,
                    }
                )
            except Exception as exc:  # pragma: no cover - log only
                print(f"Could not generate signed URL for {link.storage_path}. Error: {exc}")
                continue

        return image_list


product_service = ProductService()
=======
# backend/app/services/product_service.py
"""
Product Service Layer for SchoolOS E-commerce Module (ASYNC REFACTORED).

This service handles all business logic for managing products (inventory items).
All product operations are school-scoped and multi-tenant secure.

Security Architecture:
- school_id is NEVER accepted from client input
- All school_id values come exclusively from JWT-derived current_profile
- RLS policies provide defense-in-depth at database layer
"""

from fastapi import HTTPException, status
from sqlalchemy import and_, func
from sqlalchemy.ext.asyncio import AsyncSession
from sqlalchemy.future import select
from sqlalchemy.orm import selectinload

from app.models.product import Product
from app.models.product_category import ProductCategory
from app.models.profile import Profile
from app.schemas.product_schema import ProductCreate, ProductStockAdjustment, ProductUpdate


class ProductService:
    """Service class for asynchronous product operations."""

    def __init__(self, db: AsyncSession):
        self.db = db

    async def create_product(self, product_in: ProductCreate, current_profile: Profile) -> Product:
        """
        Create a new product (Admin only).

        Security:
        - school_id populated from current_profile, NOT from request
        - Prevents IDOR vulnerability

        Business Rules:
        - Product name must be unique within school
        - SKU must be globally unique (if provided)
        - Category must exist and belong to same school

        Args:
            product_in: Product creation data
            current_profile: Authenticated user profile (contains school_id)

        Returns:
            Created Product instance

        Raises:
            HTTPException 409: If product name or SKU already exists
            HTTPException 404: If category doesn't exist
        """
        # Validate category exists and belongs to school
        if product_in.category_id:
            stmt = select(ProductCategory).where(
                and_(
                    ProductCategory.category_id == product_in.category_id,
                    ProductCategory.school_id == current_profile.school_id,
                )
            )
            result = await self.db.execute(stmt)
            category = result.scalars().first()

            if not category:
                raise HTTPException(
                    status_code=status.HTTP_404_NOT_FOUND,
                    detail=f"Category with ID {product_in.category_id} not found in your school",
                )

        # Check for duplicate product name within school
        stmt = select(Product).where(
            and_(
                Product.school_id == current_profile.school_id,
                func.lower(Product.name) == product_in.name.lower(),
                Product.is_active.is_(True),
            )
        )
        result = await self.db.execute(stmt)
        existing = result.scalars().first()

        if existing:
            raise HTTPException(
                status_code=status.HTTP_409_CONFLICT,
                detail=f"Product '{product_in.name}' already exists in your school",
            )

        # Check for duplicate SKU (globally unique)
        if product_in.sku:
            stmt = select(Product).where(Product.sku == product_in.sku)
            result = await self.db.execute(stmt)
            existing_sku = result.scalars().first()

            if existing_sku:
                raise HTTPException(
                    status_code=status.HTTP_409_CONFLICT,
                    detail=f"SKU '{product_in.sku}' is already in use",
                )

        # Create product
        db_product = Product(
            school_id=current_profile.school_id,  # CRITICAL: From JWT, not client
            name=product_in.name,
            description=product_in.description,
            price=product_in.price,
            stock_quantity=product_in.stock_quantity,
            category_id=product_in.category_id,
            sku=product_in.sku,
            image_url=product_in.image_url,
            manufacturer=product_in.manufacturer,
            reorder_level=product_in.reorder_level,
            reorder_quantity=product_in.reorder_quantity,
            is_active=product_in.is_active,
        )

        self.db.add(db_product)
        await self.db.commit()
        await self.db.refresh(db_product)

        return db_product

    async def get_product_by_id(self, product_id: int, school_id: int) -> Product:
        """
        Get a single product by ID with category details.

        Args:
            product_id: Product ID
            school_id: School ID (for multi-tenant security)

        Returns:
            Product instance with category loaded

        Raises:
            HTTPException 404: If product not found or belongs to different school
        """
        stmt = (
            select(Product)
            .options(selectinload(Product.category))
            .where(
                and_(
                    Product.product_id == product_id,
                    Product.school_id == school_id,
                )
            )
        )
        result = await self.db.execute(stmt)
        db_product = result.scalars().first()

        if not db_product:
            raise HTTPException(
                status_code=status.HTTP_404_NOT_FOUND,
                detail=f"Product with ID {product_id} not found",
            )

        return db_product

    async def get_all_products(
        self,
        school_id: int,
        category_id: int = None,
        include_inactive: bool = False,
    ) -> list[Product]:
        """
        Get all products for a school with optional filters.

        Args:
            school_id: School ID
            category_id: Optional category filter
            include_inactive: Whether to include inactive products (admin only)

        Returns:
            List of Product instances with category loaded, ordered by name
        """
        stmt = select(Product).options(selectinload(Product.category)).where(Product.school_id == school_id)

        # Filter by category if provided
        if category_id:
            stmt = stmt.where(Product.category_id == category_id)

        # Parents should only see active products
        if not include_inactive:
            stmt = stmt.where(Product.is_active.is_(True))

        # Order by name
        stmt = stmt.order_by(Product.name.asc())

        result = await self.db.execute(stmt)
        return list(result.scalars().all())

    async def update_product(self, db_product: Product, product_update: ProductUpdate) -> Product:
        """
        Update an existing product.

        Design Pattern: Partial update (only provided fields are updated).

        Args:
            db_product: Existing product instance (fetched by get_product_by_id)
            product_update: Update data

        Returns:
            Updated Product instance

        Raises:
            HTTPException 409: If new name or SKU conflicts with existing product
            HTTPException 404: If new category doesn't exist
        """
        # Check for name conflict if name is being changed
        if product_update.name and product_update.name.lower() != db_product.name.lower():
            stmt = select(Product).where(
                and_(
                    Product.school_id == db_product.school_id,
                    func.lower(Product.name) == product_update.name.lower(),
                    Product.product_id != db_product.product_id,
                    Product.is_active.is_(True),
                )
            )
            result = await self.db.execute(stmt)
            existing = result.scalars().first()

            if existing:
                raise HTTPException(
                    status_code=status.HTTP_409_CONFLICT,
                    detail=f"Product '{product_update.name}' already exists in your school",
                )

        # Check for SKU conflict if SKU is being changed
        if product_update.sku and product_update.sku != db_product.sku:
            stmt = select(Product).where(
                and_(
                    Product.sku == product_update.sku,
                    Product.product_id != db_product.product_id,
                )
            )
            result = await self.db.execute(stmt)
            existing_sku = result.scalars().first()

            if existing_sku:
                raise HTTPException(
                    status_code=status.HTTP_409_CONFLICT,
                    detail=f"SKU '{product_update.sku}' is already in use",
                )

        # Validate new category if being changed
        if product_update.category_id and product_update.category_id != db_product.category_id:
            stmt = select(ProductCategory).where(
                and_(
                    ProductCategory.category_id == product_update.category_id,
                    ProductCategory.school_id == db_product.school_id,
                )
            )
            result = await self.db.execute(stmt)
            category = result.scalars().first()

            if not category:
                raise HTTPException(
                    status_code=status.HTTP_404_NOT_FOUND,
                    detail=f"Category with ID {product_update.category_id} not found in your school",
                )

        # Apply updates (only provided fields)
        update_data = product_update.model_dump(exclude_unset=True)
        for field, value in update_data.items():
            setattr(db_product, field, value)

        await self.db.commit()
        await self.db.refresh(db_product)

        return db_product

    async def delete_product(self, db_product: Product) -> Product:
        """
        Soft-delete a product (sets is_active = False).

        Business Rule: Products are NEVER hard-deleted to preserve order history.

        Args:
            db_product: Product instance to delete

        Returns:
            Soft-deleted Product instance

        Raises:
            HTTPException 400: If product is in active packages or pending orders
        """
        # Check if product is in any active packages
        from app.models.product_package import PackageItem

        stmt = select(func.count(PackageItem.package_id)).where(PackageItem.product_id == db_product.product_id)
        result = await self.db.execute(stmt)
        active_package_count = result.scalar()

        if active_package_count > 0:
            raise HTTPException(
                status_code=status.HTTP_400_BAD_REQUEST,
                detail=f"Cannot delete product that is part of {active_package_count} active packages. " f"Remove from packages first.",
            )

        # Soft delete
        db_product.is_active = False
        await self.db.commit()
        await self.db.refresh(db_product)

        return db_product

    async def adjust_stock(self, db_product: Product, adjustment: ProductStockAdjustment) -> Product:
        """
        Adjust product stock quantity (Admin only).

        Use Cases:
        - Receiving new inventory shipment (+adjustment)
        - Damaged/lost items (-adjustment)
        - Manual inventory correction

        Args:
            db_product: Product instance
            adjustment: Adjustment amount and reason

        Returns:
            Updated Product instance

        Raises:
            HTTPException 400: If adjustment would result in negative stock
        """
        new_stock = db_product.stock_quantity + adjustment.adjustment

        if new_stock < 0:
            raise HTTPException(
                status_code=status.HTTP_400_BAD_REQUEST,
                detail=f"Stock adjustment would result in negative stock. " f"Current: {db_product.stock_quantity}, Adjustment: {adjustment.adjustment}",
            )

        db_product.stock_quantity = new_stock

        # TODO: Log this adjustment in an audit table
        # AuditLog.create(
        #     user_id=current_user.user_id,
        #     action="stock_adjustment",
        #     entity="product",
        #     entity_id=db_product.product_id,
        #     details={"adjustment": adjustment.adjustment, "reason": adjustment.reason}
        # )

        await self.db.commit()
        await self.db.refresh(db_product)

        return db_product

    async def bulk_update_category(self, school_id: int, product_ids: list[int], new_category_id: int) -> list[Product]:
        """
        Bulk update category for multiple products (Admin only).

        Use Case: Admin reorganizes product catalog.

        Args:
            school_id: School ID (for security)
            product_ids: List of product IDs to update
            new_category_id: New category ID

        Returns:
            List of updated products

        Raises:
            HTTPException 404: If category or any product doesn't exist
        """
        # Validate category exists and belongs to school
        stmt = select(ProductCategory).where(
            and_(
                ProductCategory.category_id == new_category_id,
                ProductCategory.school_id == school_id,
            )
        )
        result = await self.db.execute(stmt)
        category = result.scalars().first()

        if not category:
            raise HTTPException(
                status_code=status.HTTP_404_NOT_FOUND,
                detail=f"Category {new_category_id} not found in your school",
            )

        # Fetch all products in one query
        stmt = select(Product).where(
            and_(
                Product.product_id.in_(product_ids),
                Product.school_id == school_id,
            )
        )
        result = await self.db.execute(stmt)
        products = list(result.scalars().all())

        # Validate all products were found
        if len(products) != len(product_ids):
            found_ids = {p.product_id for p in products}
            missing_ids = set(product_ids) - found_ids
            raise HTTPException(
                status_code=status.HTTP_404_NOT_FOUND,
                detail=f"Products not found: {missing_ids}",
            )

        # Update all products
        for product in products:
            product.category_id = new_category_id

        await self.db.commit()

        # Refresh all
        for product in products:
            await self.db.refresh(product)

        return products
>>>>>>> 665eebfa
<|MERGE_RESOLUTION|>--- conflicted
+++ resolved
@@ -1,92 +1,3 @@
-<<<<<<< HEAD
-from typing import Any
-
-from fastapi import HTTPException, status
-from sqlalchemy.orm import Session
-
-from app.models.album import Album
-from app.models.media_item import MediaItem
-from app.models.product import Product
-from app.models.product_album_link import ProductAlbumLink
-from app.schemas.product_schema import ProductCreate, ProductUpdate
-from app.services.media_service import media_service
-
-
-class ProductService:
-    def get_product(self, db: Session, product_id: int):
-        return db.query(Product).filter(Product.product_id == product_id).first()
-
-    def get_products(self, db: Session, skip: int = 0, limit: int = 100):
-        return db.query(Product).offset(skip).limit(limit).all()
-
-    def get_products_by_school(self, db: Session, school_id: int, skip: int = 0, limit: int = 100):
-        return db.query(Product).filter(Product.school_id == school_id).offset(skip).limit(limit).all()
-
-    def create_product(self, db: Session, product: ProductCreate, school_id: int):
-        db_product = Product(**product.dict(), school_id=school_id)
-        db.add(db_product)
-        db.commit()
-        db.refresh(db_product)
-        return db_product
-
-    def update_product(self, db: Session, product_id: int, product: ProductUpdate):
-        db_product = self.get_product(db, product_id)
-        if db_product:
-            update_data = product.dict(exclude_unset=True)
-            for key, value in update_data.items():
-                setattr(db_product, key, value)
-            db.commit()
-            db.refresh(db_product)
-        return db_product
-
-    def delete_product(self, db: Session, product_id: int):
-        db_product = self.get_product(db, product_id)
-        if db_product:
-            db.delete(db_product)
-            db.commit()
-        return db_product
-
-    def link_product_to_album(self, db: Session, *, product_id: int, album_id: int, storage_path: str, is_primary: bool = False, display_order: int = 0) -> ProductAlbumLink:
-        """Associate a product with a media item from an album."""
-        album = db.query(Album).filter(Album.id == album_id).first()
-        if not album or album.album_type != "ecommerce":
-            raise HTTPException(status_code=status.HTTP_400_BAD_REQUEST, detail="Album not found or is not an 'ecommerce' type album.")
-
-        db_link = ProductAlbumLink(product_id=product_id, album_id=album_id, storage_path=storage_path, is_primary=is_primary, display_order=display_order)
-        db.add(db_link)
-        db.commit()
-        db.refresh(db_link)
-        return db_link
-
-    def get_product_images(self, db: Session, *, product_id: int, user_context: dict) -> list[dict[str, Any]]:
-        """Return signed URLs for images associated with a product."""
-        links = db.query(ProductAlbumLink).filter(ProductAlbumLink.product_id == product_id).order_by(ProductAlbumLink.display_order).all()
-
-        image_list = []
-        for link in links:
-            media_item = db.query(MediaItem).filter(MediaItem.storage_path == link.storage_path).first()
-            if not media_item:
-                continue
-
-            try:
-                signed_url = media_service.generate_signed_url(db, media_item_id=media_item.id, user_context=user_context)
-                image_list.append(
-                    {
-                        "storage_path": link.storage_path,
-                        "is_primary": link.is_primary,
-                        "display_order": link.display_order,
-                        "signed_url": signed_url,
-                    }
-                )
-            except Exception as exc:  # pragma: no cover - log only
-                print(f"Could not generate signed URL for {link.storage_path}. Error: {exc}")
-                continue
-
-        return image_list
-
-
-product_service = ProductService()
-=======
 # backend/app/services/product_service.py
 """
 Product Service Layer for SchoolOS E-commerce Module (ASYNC REFACTORED).
@@ -498,5 +409,4 @@
         for product in products:
             await self.db.refresh(product)
 
-        return products
->>>>>>> 665eebfa
+        return products