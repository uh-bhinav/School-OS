--- conflicted
+++ resolved
@@ -11,42 +11,6 @@
 from app.services.media_service import media_service
 
 
-<<<<<<< HEAD
-async def create_product(db: AsyncSession, *, obj_in: ProductCreate) -> Product:
-    db_obj = Product(**obj_in.model_dump())
-    db.add(db_obj)
-    await db.commit()
-    await db.refresh(db_obj)
-    return db_obj
-
-
-async def get_product(db: AsyncSession, product_id: int) -> Optional[Product]:
-    stmt = select(Product).where(Product.product_id == product_id)
-    result = await db.execute(stmt)
-    return result.scalars().first()
-
-
-async def get_all_products_for_school(db: AsyncSession, school_id: int, is_active: bool = True) -> list[Product]:
-    stmt = select(Product).where(Product.school_id == school_id, Product.is_active == is_active).order_by(Product.name)
-    result = await db.execute(stmt)
-    return result.scalars().all()
-
-
-async def update_product(db: AsyncSession, *, db_obj: Product, obj_in: ProductUpdate) -> Product:
-    update_data = obj_in.model_dump(exclude_unset=True)
-    for field, value in update_data.items():
-        setattr(db_obj, field, value)
-    db.add(db_obj)
-    await db.commit()
-    await db.refresh(db_obj)
-    return db_obj
-
-
-async def delete_product(db: AsyncSession, *, db_obj: Product):
-    # In E-commerce, we typically set is_active=False (soft delete)
-    db_obj.is_active = False
-    await db.commit()
-=======
 class ProductService:
     def get_product(self, db: Session, product_id: int):
         return db.query(Product).filter(Product.product_id == product_id).first()
@@ -120,5 +84,4 @@
         return image_list
 
 
-product_service = ProductService()
->>>>>>> 9c86cbc8
+product_service = ProductService()