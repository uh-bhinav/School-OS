<<<<<<< HEAD
# backend/app/services/order_service.py
from decimal import Decimal
from typing import Optional
from uuid import UUID

from fastapi import HTTPException, status
from sqlalchemy.ext.asyncio import AsyncSession
from sqlalchemy.future import select

from app.models.order import Order
from app.models.order_item import OrderItem
from app.models.product import Product  # Needed for price lookup and stock check
from app.schemas.order_schema import OrderCreate, OrderUpdate


async def create_order(db: AsyncSession, *, obj_in: OrderCreate, parent_user_id: UUID, order_number: str) -> Order:
    """Creates a new order, calculates total, checks stock,
    creates order items, and updates product stock."""
    total_amount = Decimal(0)
    items_to_insert = []

    # 1. Validate items, calculate total, and check stock within a transaction
    for item_in in obj_in.items:
        product = await db.get(Product, item_in.product_id)
        if not product or not product.is_active or product.stock_quantity < item_in.quantity:
            raise HTTPException(
                status_code=status.HTTP_400_BAD_REQUEST,
                detail=f"Product ID {item_in.product_id} is out of stock or inactive.",
            )

        item_price = product.price * item_in.quantity
        total_amount += item_price

        # Prepare data for OrderItem table
        items_to_insert.append(
            {
                "product_id": item_in.product_id,
                "quantity": item_in.quantity,
                "price_at_time_of_order": product.price,
            }
        )
    # 2. Create the main Order object
    order_data = obj_in.model_dump(exclude={"items"})
    db_order = Order(
        **order_data,
        parent_user_id=parent_user_id,
        order_number=order_number,
        total_amount=total_amount,
        status="Pending",
    )
    db.add(db_order)
    await db.flush()  # Flush to get the order_id before committing

    # 3. Create OrderItem entries and update stock
    for item_detail in items_to_insert:
        db_order_item = OrderItem(order_id=db_order.order_id, **item_detail)
        db.add(db_order_item)

        # Update stock (assuming Product model has
        #  been retrieved and is tracked by the session)
        product_to_update = await db.get(Product, item_detail["product_id"])
        if product_to_update:
            product_to_update.stock_quantity -= item_detail["quantity"]

    await db.commit()
    await db.refresh(db_order)
    return db_order


async def get_order(db: AsyncSession, order_id: int) -> Optional[Order]:
    """Retrieves a single order with its items."""
    # Note: In production, you would add selectinload
    # (Order.items) to load items efficiently.
    stmt = select(Order).where(Order.order_id == order_id)
    result = await db.execute(stmt)
    return result.scalars().first()


async def get_all_orders_for_parent(db: AsyncSession, parent_user_id: UUID) -> list[Order]:
    """Retrieves all orders placed by a specific parent."""
    stmt = select(Order).where(Order.parent_user_id == parent_user_id).order_by(Order.order_id.desc())
    result = await db.execute(stmt)
    return result.scalars().all()


async def update_order(db: AsyncSession, *, db_obj: Order, obj_in: OrderUpdate) -> Order:
    """Updates order status (e.g., from Pending to Completed/Cancelled)."""
    update_data = obj_in.model_dump(exclude_unset=True)
    for field, value in update_data.items():
        setattr(db_obj, field, value)
    db.add(db_obj)
    await db.commit()
    await db.refresh(db_obj)
    return db_obj


# Deletion is typically not allowed for financial records; only status updates.
=======
# # backend/app/services/order_service.py
# from decimal import Decimal
# from typing import Optional
# from uuid import UUID

# from fastapi import HTTPException, status
# from sqlalchemy.ext.asyncio import AsyncSession
# from sqlalchemy.future import select

# from app.models.order import Order
# from app.models.order_item import OrderItem
# from app.models.product import Product  # Needed for price lookup and stock check
# from app.schemas.order_schema import OrderCreate, OrderUpdate


# async def create_order(
#     db: AsyncSession, *, obj_in: OrderCreate, parent_user_id: UUID, order_number: str
# ) -> Order:
#     """Creates a new order, calculates total, checks stock,
#     creates order items, and updates product stock."""
#     total_amount = Decimal(0)
#     items_to_insert = []

#     # 1. Validate items, calculate total, and check stock within a transaction
#     for item_in in obj_in.items:
#         product = await db.get(Product, item_in.product_id)
#         if (
#             not product
#             or not product.is_active
#             or product.stock_quantity < item_in.quantity
#         ):
#             raise HTTPException(
#                 status_code=status.HTTP_400_BAD_REQUEST,
#                 detail=f"Product ID {item_in.product_id}
#                 is out of stock or inactive.",
#             )

#         item_price = product.price * item_in.quantity
#         total_amount += item_price

#         # Prepare data for OrderItem table
#         items_to_insert.append(
#             {
#                 "product_id": item_in.product_id,
#                 "quantity": item_in.quantity,
#                 "price_at_time_of_order": product.price,
#             }
#         )
#     # 2. Create the main Order object
#     order_data = obj_in.model_dump(exclude={"items"})
#     db_order = Order(
#         **order_data,
#         parent_user_id=parent_user_id,
#         order_number=order_number,
#         total_amount=total_amount,
#         status="Pending",
#     )
#     db.add(db_order)
#     await db.flush()  # Flush to get the order_id before committing

#     # 3. Create OrderItem entries and update stock
#     for item_detail in items_to_insert:
#         db_order_item = OrderItem(order_id=db_order.order_id, **item_detail)
#         db.add(db_order_item)

#         # Update stock (assuming Product model has
#         #  been retrieved and is tracked by the session)
#         product_to_update = await db.get(Product, item_detail["product_id"])
#         if product_to_update:
#             product_to_update.stock_quantity -= item_detail["quantity"]

#     await db.commit()
#     await db.refresh(db_order)
#     return db_order


# async def get_order(db: AsyncSession, order_id: int) -> Optional[Order]:
#     """Retrieves a single order with its items."""
#     # Note: In production, you would add selectinload
#     # (Order.items) to load items efficiently.
#     stmt = select(Order).where(Order.order_id == order_id)
#     result = await db.execute(stmt)
#     return result.scalars().first()


# async def get_all_orders_for_parent(
#     db: AsyncSession, parent_user_id: UUID
# ) -> list[Order]:
#     """Retrieves all orders placed by a specific parent."""
#     stmt = (
#         select(Order)
#         .where(Order.parent_user_id == parent_user_id)
#         .order_by(Order.order_id.desc())
#     )
#     result = await db.execute(stmt)
#     return result.scalars().all()


# async def update_order(
#     db: AsyncSession, *, db_obj: Order, obj_in: OrderUpdate
# ) -> Order:
#     """Updates order status (e.g., from Pending to Completed/Cancelled)."""
#     update_data = obj_in.model_dump(exclude_unset=True)
#     for field, value in update_data.items():
#         setattr(db_obj, field, value)
#     db.add(db_obj)
#     await db.commit()
#     await db.refresh(db_obj)
#     return db_obj


# # Deletion is typically not allowed for financial records; only status updates.
>>>>>>> 9c86cbc8
<|MERGE_RESOLUTION|>--- conflicted
+++ resolved
@@ -1,102 +1,3 @@
-<<<<<<< HEAD
-# backend/app/services/order_service.py
-from decimal import Decimal
-from typing import Optional
-from uuid import UUID
-
-from fastapi import HTTPException, status
-from sqlalchemy.ext.asyncio import AsyncSession
-from sqlalchemy.future import select
-
-from app.models.order import Order
-from app.models.order_item import OrderItem
-from app.models.product import Product  # Needed for price lookup and stock check
-from app.schemas.order_schema import OrderCreate, OrderUpdate
-
-
-async def create_order(db: AsyncSession, *, obj_in: OrderCreate, parent_user_id: UUID, order_number: str) -> Order:
-    """Creates a new order, calculates total, checks stock,
-    creates order items, and updates product stock."""
-    total_amount = Decimal(0)
-    items_to_insert = []
-
-    # 1. Validate items, calculate total, and check stock within a transaction
-    for item_in in obj_in.items:
-        product = await db.get(Product, item_in.product_id)
-        if not product or not product.is_active or product.stock_quantity < item_in.quantity:
-            raise HTTPException(
-                status_code=status.HTTP_400_BAD_REQUEST,
-                detail=f"Product ID {item_in.product_id} is out of stock or inactive.",
-            )
-
-        item_price = product.price * item_in.quantity
-        total_amount += item_price
-
-        # Prepare data for OrderItem table
-        items_to_insert.append(
-            {
-                "product_id": item_in.product_id,
-                "quantity": item_in.quantity,
-                "price_at_time_of_order": product.price,
-            }
-        )
-    # 2. Create the main Order object
-    order_data = obj_in.model_dump(exclude={"items"})
-    db_order = Order(
-        **order_data,
-        parent_user_id=parent_user_id,
-        order_number=order_number,
-        total_amount=total_amount,
-        status="Pending",
-    )
-    db.add(db_order)
-    await db.flush()  # Flush to get the order_id before committing
-
-    # 3. Create OrderItem entries and update stock
-    for item_detail in items_to_insert:
-        db_order_item = OrderItem(order_id=db_order.order_id, **item_detail)
-        db.add(db_order_item)
-
-        # Update stock (assuming Product model has
-        #  been retrieved and is tracked by the session)
-        product_to_update = await db.get(Product, item_detail["product_id"])
-        if product_to_update:
-            product_to_update.stock_quantity -= item_detail["quantity"]
-
-    await db.commit()
-    await db.refresh(db_order)
-    return db_order
-
-
-async def get_order(db: AsyncSession, order_id: int) -> Optional[Order]:
-    """Retrieves a single order with its items."""
-    # Note: In production, you would add selectinload
-    # (Order.items) to load items efficiently.
-    stmt = select(Order).where(Order.order_id == order_id)
-    result = await db.execute(stmt)
-    return result.scalars().first()
-
-
-async def get_all_orders_for_parent(db: AsyncSession, parent_user_id: UUID) -> list[Order]:
-    """Retrieves all orders placed by a specific parent."""
-    stmt = select(Order).where(Order.parent_user_id == parent_user_id).order_by(Order.order_id.desc())
-    result = await db.execute(stmt)
-    return result.scalars().all()
-
-
-async def update_order(db: AsyncSession, *, db_obj: Order, obj_in: OrderUpdate) -> Order:
-    """Updates order status (e.g., from Pending to Completed/Cancelled)."""
-    update_data = obj_in.model_dump(exclude_unset=True)
-    for field, value in update_data.items():
-        setattr(db_obj, field, value)
-    db.add(db_obj)
-    await db.commit()
-    await db.refresh(db_obj)
-    return db_obj
-
-
-# Deletion is typically not allowed for financial records; only status updates.
-=======
 # # backend/app/services/order_service.py
 # from decimal import Decimal
 # from typing import Optional
@@ -208,5 +109,4 @@
 #     return db_obj
 
 
-# # Deletion is typically not allowed for financial records; only status updates.
->>>>>>> 9c86cbc8
+# # Deletion is typically not allowed for financial records; only status updates.