--- conflicted
+++ resolved
@@ -1,95 +1,3 @@
-<<<<<<< HEAD
-# backend/app/services/cart_service.py
-from typing import Optional
-from uuid import UUID
-
-from fastapi import HTTPException, status
-from sqlalchemy.ext.asyncio import AsyncSession
-from sqlalchemy.future import select
-
-from app.models.cart import Cart
-from app.models.cart_item import CartItem
-from app.schemas.cart_schema import CartItemIn, CartOut
-
-
-async def get_or_create_cart(db: AsyncSession, user_id: UUID) -> Cart:
-    """Retrieves the user's cart or creates a new one if it doesn't exist."""
-    stmt = select(Cart).where(Cart.user_id == user_id)
-    result = await db.execute(stmt)
-    cart = result.scalars().first()
-
-    if not cart:
-        db_cart = Cart(user_id=user_id)
-        db.add(db_cart)
-        await db.commit()
-        await db.refresh(db_cart)
-        return db_cart
-    return cart
-
-
-async def add_or_update_item(db: AsyncSession, user_id: UUID, item_in: CartItemIn) -> Cart:
-    """Adds a new item or updates the quantity of an existing item."""
-    cart = await get_or_create_cart(db, user_id)
-
-    # Check if item already exists in cart
-    stmt = select(CartItem).where(CartItem.cart_id == cart.cart_id, CartItem.product_id == item_in.product_id)
-    result = await db.execute(stmt)
-    cart_item = result.scalars().first()
-
-    if cart_item:
-        # Update quantity
-        cart_item.quantity = item_in.quantity
-    else:
-        # Add new item
-        cart_item = CartItem(
-            cart_id=cart.cart_id,
-            product_id=item_in.product_id,
-            quantity=item_in.quantity,
-        )
-        db.add(cart_item)
-
-    await db.commit()
-    return await get_cart(db, user_id)  # Return the full, updated cart
-
-
-async def remove_item(db: AsyncSession, user_id: UUID, product_id: int) -> Cart:
-    """Removes an item completely from the cart."""
-    cart = await get_or_create_cart(db, user_id)
-
-    stmt = select(CartItem).where(CartItem.cart_id == cart.cart_id, CartItem.product_id == product_id)
-    result = await db.execute(stmt)
-    cart_item = result.scalars().first()
-
-    if cart_item:
-        await db.delete(cart_item)
-        await db.commit()
-        return await get_cart(db, user_id)
-
-    raise HTTPException(status_code=status.HTTP_404_NOT_FOUND, detail="Item not found in cart.")
-
-
-async def clear_cart(db: AsyncSession, user_id: UUID) -> None:
-    """Deletes all items from the user's cart (used after successful checkout)."""
-    cart = await get_or_create_cart(db, user_id)
-
-    await db.execute(select(CartItem).where(CartItem.cart_id == cart.cart_id).delete())
-    await db.commit()
-
-
-async def get_cart(db: AsyncSession, user_id: UUID) -> Optional[CartOut]:
-    """Retrieves the full cart details for a user."""
-    stmt = select(Cart).where(Cart.user_id == user_id)
-    result = await db.execute(stmt)
-    cart = result.scalars().first()
-
-    if cart:
-        # Simple placeholder logic to load items;
-        #  requires selectinload in a proper setup
-        # For simplicity, we return the model which should
-        #  auto-populate relationships if loaded synchronously.
-        return cart
-    return None
-=======
 # # backend/app/services/cart_service.py
 # from typing import Optional
 # from uuid import UUID
@@ -188,5 +96,4 @@
 #         # For simplicity, we return the model which should
 #         #  auto-populate relationships if loaded synchronously.
 #         return cart
-#     return None
->>>>>>> 9c86cbc8
+#     return None