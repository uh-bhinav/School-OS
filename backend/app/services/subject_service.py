# backend/app/services/subject_service.py
import inspect
from typing import Optional

from sqlalchemy import update
from sqlalchemy.ext.asyncio import AsyncSession
from sqlalchemy.future import select
from sqlalchemy.orm import selectinload  # Make sure this is imported

from app.models.class_model import class_subjects_association
from app.models.profile import Profile
from app.models.subject import Subject
from app.models.teacher import Teacher
from app.schemas.subject_schema import SubjectCreate, SubjectUpdate


# --- Basic CRUD Functions ---
async def _maybe_await(result):
    if inspect.isawaitable(result):
        return await result
    return result


async def get_subject_with_streams(
    db: AsyncSession, subject_id: int
) -> Optional[Subject]:
    """
    Gets a single subject by ID, preloading the 'streams' relationship
    to ensure it matches the SubjectOut schema.
    """
    stmt = (
        select(Subject)
        .where(Subject.subject_id == subject_id, Subject.is_active)
        .options(selectinload(Subject.streams))  # <-- Eagerly load streams
    )
    result = await db.execute(stmt)
    return result.scalars().first()


async def create_subject(db: AsyncSession, *, subject_in: SubjectCreate) -> Subject:
    """Creates a new subject and returns it with relationships eager-loaded."""
    db_obj = Subject(**subject_in.model_dump())
    await _maybe_await(db.add(db_obj))
    await db.commit()
    await db.refresh(db_obj)
    return await get_subject_with_streams(db=db, subject_id=db_obj.subject_id)


async def get_subject(db: AsyncSession, subject_id: int) -> Optional[Subject]:
    """Gets a single active subject by its ID, eager-loading its relationships."""
    stmt = (
        select(Subject).where(Subject.subject_id == subject_id, Subject.is_active)
        # FIX: Eagerly load the 'streams' relationship to prevent lazy-loading errors.
        .options(selectinload(Subject.streams))
    )
    result = await db.execute(stmt)
    return result.scalars().first()


<<<<<<< HEAD
async def get_all_subjects_for_school(
    db: AsyncSession, school_id: int
) -> list[Subject]:
    """Gets all active subjects for a school, eager-loading relationships."""
    stmt = (
        select(Subject)
        .where(Subject.school_id == school_id, Subject.is_active)
        .options(selectinload(Subject.streams))
        .order_by(Subject.name)
    )
=======
async def get_all_subjects_for_school(db: AsyncSession, school_id: int) -> list[Subject]:
    """Gets all active subjects for a given school."""
    stmt = select(Subject).where(Subject.school_id == school_id, Subject.is_active).order_by(Subject.name)
>>>>>>> 7cd0a2af
    result = await db.execute(stmt)
    return list(result.scalars().all())


async def update_subject(db: AsyncSession, *, db_obj: Subject, subject_in: SubjectUpdate) -> Subject:
    """Updates a subject's details."""
    update_data = subject_in.model_dump(exclude_unset=True)
    for field, value in update_data.items():
        setattr(db_obj, field, value)
    await _maybe_await(db.add(db_obj))
    await db.commit()
    await db.refresh(db_obj)
    return await get_subject_with_streams(db=db, subject_id=db_obj.subject_id)


async def soft_delete_subject(db: AsyncSession, subject_id: int) -> Optional[Subject]:
    """Soft-deletes a subject by setting its is_active flag to False."""
    stmt = update(Subject).where(Subject.subject_id == subject_id, Subject.is_active).values(is_active=False).returning(Subject)
    result = await db.execute(stmt)
    await db.commit()
    return result.scalar_one_or_none()


async def get_subjects_for_class(db: AsyncSession, class_id: int) -> list[Subject]:
    """
    Retrieves a list of all subjects taught in a specific class.
    """
<<<<<<< HEAD
    stmt = (
        select(Subject)
        .join(class_subjects_association)
        .where(class_subjects_association.c.class_id == class_id, Subject.is_active)
        .options(selectinload(Subject.streams))  # Eager load here too
    )
=======
    stmt = select(Subject).join(ClassSubject, Subject.subject_id == ClassSubject.subject_id).where(ClassSubject.class_id == class_id, Subject.is_active)
>>>>>>> 7cd0a2af
    result = await db.execute(stmt)
    return list(result.scalars().all())


async def get_teachers_for_subject(db: AsyncSession, *, school_id: int, subject_id: int) -> list[Teacher]:
    """
    Finds all active teachers in a school whose specialization matches a given subject.
    """
    subject = await get_subject(db, subject_id=subject_id)
    if not subject:
        return []

    stmt = (
        select(Teacher)
        .join(Teacher.profile)
        .where(
            Profile.school_id == school_id,
            Teacher.is_active,
            Teacher.subject_specialization.ilike(f"%{subject.name}%"),
        )
    )
    result = await db.execute(stmt)
    return list(result.scalars().all())<|MERGE_RESOLUTION|>--- conflicted
+++ resolved
@@ -21,18 +21,12 @@
     return result
 
 
-async def get_subject_with_streams(
-    db: AsyncSession, subject_id: int
-) -> Optional[Subject]:
+async def get_subject_with_streams(db: AsyncSession, subject_id: int) -> Optional[Subject]:
     """
     Gets a single subject by ID, preloading the 'streams' relationship
     to ensure it matches the SubjectOut schema.
     """
-    stmt = (
-        select(Subject)
-        .where(Subject.subject_id == subject_id, Subject.is_active)
-        .options(selectinload(Subject.streams))  # <-- Eagerly load streams
-    )
+    stmt = select(Subject).where(Subject.subject_id == subject_id, Subject.is_active).options(selectinload(Subject.streams))  # <-- Eagerly load streams
     result = await db.execute(stmt)
     return result.scalars().first()
 
@@ -57,22 +51,9 @@
     return result.scalars().first()
 
 
-<<<<<<< HEAD
-async def get_all_subjects_for_school(
-    db: AsyncSession, school_id: int
-) -> list[Subject]:
+async def get_all_subjects_for_school(db: AsyncSession, school_id: int) -> list[Subject]:
     """Gets all active subjects for a school, eager-loading relationships."""
-    stmt = (
-        select(Subject)
-        .where(Subject.school_id == school_id, Subject.is_active)
-        .options(selectinload(Subject.streams))
-        .order_by(Subject.name)
-    )
-=======
-async def get_all_subjects_for_school(db: AsyncSession, school_id: int) -> list[Subject]:
-    """Gets all active subjects for a given school."""
-    stmt = select(Subject).where(Subject.school_id == school_id, Subject.is_active).order_by(Subject.name)
->>>>>>> 7cd0a2af
+    stmt = select(Subject).where(Subject.school_id == school_id, Subject.is_active).options(selectinload(Subject.streams)).order_by(Subject.name)
     result = await db.execute(stmt)
     return list(result.scalars().all())
 
@@ -100,16 +81,7 @@
     """
     Retrieves a list of all subjects taught in a specific class.
     """
-<<<<<<< HEAD
-    stmt = (
-        select(Subject)
-        .join(class_subjects_association)
-        .where(class_subjects_association.c.class_id == class_id, Subject.is_active)
-        .options(selectinload(Subject.streams))  # Eager load here too
-    )
-=======
-    stmt = select(Subject).join(ClassSubject, Subject.subject_id == ClassSubject.subject_id).where(ClassSubject.class_id == class_id, Subject.is_active)
->>>>>>> 7cd0a2af
+    stmt = select(Subject).join(class_subjects_association).where(class_subjects_association.c.class_id == class_id, Subject.is_active).options(selectinload(Subject.streams))  # Eager load here too
     result = await db.execute(stmt)
     return list(result.scalars().all())
 
