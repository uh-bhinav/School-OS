# backend/app/core/security.py
import requests
from fastapi import Depends, HTTPException, status
from fastapi.security import OAuth2PasswordBearer
from sqlalchemy.ext.asyncio import AsyncSession
from sqlalchemy.future import select
from sqlalchemy.orm import selectinload

from app.core.config import settings
from app.db.session import get_db
from app.models.profile import Profile
from app.models.user_roles import UserRole
from supabase import Client, create_async_client

oauth2_scheme = OAuth2PasswordBearer(tokenUrl="token")


# Dependency to get the Supabase client
async def get_supabase_client() -> Client:
    return await create_async_client(settings.SUPABASE_URL, settings.SUPABASE_KEY)


# Dependency to get the current user's profile from your database
async def _get_current_user_profile_from_db(
    token: str = Depends(oauth2_scheme),
    supabase: Client = Depends(get_supabase_client),
    db: AsyncSession = Depends(get_db),
) -> Profile:
    try:
        user_response = await supabase.auth.get_user(token)
        auth_user = user_response.user
        if not auth_user:
            raise HTTPException(status_code=status.HTTP_401_UNAUTHORIZED, detail="User not found")

<<<<<<< HEAD
        stmt = (
            select(Profile)
            .where(Profile.user_id == auth_user.id)
            .options(selectinload(Profile.roles).selectinload(UserRole.role_definition))
        )
        result = await db.execute(stmt)
        profile = result.scalars().first()

        if not profile or not profile.is_active:
            raise HTTPException(
                status_code=status.HTTP_401_UNAUTHORIZED,
                detail="Profile not found or inactive",
            )
=======
        # Fetch the user's profile and roles from your public schema
        stmt = select(Profile).where(Profile.user_id == auth_user.id).options(selectinload(Profile.roles).selectinload(UserRole.role_definition))
        result = await db.execute(stmt)
        profile = result.scalars().first()

        if not profile:
            raise HTTPException(status_code=status.HTTP_401_UNAUTHORIZED, detail="Profile not found")
>>>>>>> 7cd0a2af

        return profile
    except Exception as e:
        print(f"Authentication error: {e}")
        raise HTTPException(
            status_code=status.HTTP_401_UNAUTHORIZED,
            detail="Invalid authentication credentials",
        )


# Final implementation of the role checker
def require_role(*required_roles: str):
    """
    Dependency that checks if the current user has ANY of the required roles.
    """
    required_roles_set = set(required_roles)

    async def role_checker(
        profile: Profile = Depends(_get_current_user_profile_from_db),
    ) -> Profile:
        user_roles = {role.role_definition.role_name for role in profile.roles}

        # If the user has no roles in common with the required roles, deny access.
        if user_roles.isdisjoint(required_roles_set):
            raise HTTPException(
                status_code=status.HTTP_403_FORBIDDEN,
                detail=(
                    "Operation not permitted. "
                    f"Requires one of: {', '.join(required_roles)}."
                ),
            )
        return profile

    return role_checker


get_current_user_profile = _get_current_user_profile_from_db


async def invite_user(
    email: str,
    school_id: int,
    first_name: str,
    last_name: str,
    phone_number: str | None = None,
    gender: str | None = None,
    dob: str | None = None,
) -> dict:
    payload = {
        "email": email,
        "data": {
            "school_id": school_id,
            "first_name": first_name,
            "last_name": last_name,
            "phone_number": phone_number,
            "gender": gender,
            "date_of_birth": dob,
        },
    }

    response = requests.post(
        f"{settings.SUPABASE_URL}/auth/v1/invite",
        headers={
            "apikey": settings.SUPABASE_KEY,
            "Authorization": f"Bearer {settings.SUPABASE_KEY}",
            "Content-Type": "application/json",
        },
        json=payload,
    )

    if not response.ok:
        raise HTTPException(
            status_code=response.status_code,
            detail=f"Supabase invite failed: {response.text}",
        )

    return response.json()<|MERGE_RESOLUTION|>--- conflicted
+++ resolved
@@ -32,12 +32,7 @@
         if not auth_user:
             raise HTTPException(status_code=status.HTTP_401_UNAUTHORIZED, detail="User not found")
 
-<<<<<<< HEAD
-        stmt = (
-            select(Profile)
-            .where(Profile.user_id == auth_user.id)
-            .options(selectinload(Profile.roles).selectinload(UserRole.role_definition))
-        )
+        stmt = select(Profile).where(Profile.user_id == auth_user.id).options(selectinload(Profile.roles).selectinload(UserRole.role_definition))
         result = await db.execute(stmt)
         profile = result.scalars().first()
 
@@ -46,15 +41,6 @@
                 status_code=status.HTTP_401_UNAUTHORIZED,
                 detail="Profile not found or inactive",
             )
-=======
-        # Fetch the user's profile and roles from your public schema
-        stmt = select(Profile).where(Profile.user_id == auth_user.id).options(selectinload(Profile.roles).selectinload(UserRole.role_definition))
-        result = await db.execute(stmt)
-        profile = result.scalars().first()
-
-        if not profile:
-            raise HTTPException(status_code=status.HTTP_401_UNAUTHORIZED, detail="Profile not found")
->>>>>>> 7cd0a2af
 
         return profile
     except Exception as e:
@@ -81,10 +67,7 @@
         if user_roles.isdisjoint(required_roles_set):
             raise HTTPException(
                 status_code=status.HTTP_403_FORBIDDEN,
-                detail=(
-                    "Operation not permitted. "
-                    f"Requires one of: {', '.join(required_roles)}."
-                ),
+                detail=("Operation not permitted. " f"Requires one of: {', '.join(required_roles)}."),
             )
         return profile
 
