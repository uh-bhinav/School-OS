# backend/app/core/security.py
<<<<<<< HEAD
import base64
import inspect
import json
import uuid
from collections.abc import Iterable
from datetime import datetime, timedelta, timezone
from typing import Any, Union
=======
import os
from datetime import datetime, timedelta, timezone
from typing import Optional
>>>>>>> 665eebfa

import requests
from fastapi import Depends, HTTPException, status
from fastapi.security import OAuth2PasswordBearer
from jose import jwt
from sqlalchemy.ext.asyncio import AsyncSession
from sqlalchemy.future import select
from sqlalchemy.orm import selectinload

from app.core.config import settings
from app.db.session import get_db
from app.models.profile import Profile
from app.models.role_definition import RoleDefinition
from app.models.user_roles import UserRole
from supabase import Client, create_async_client

oauth2_scheme = OAuth2PasswordBearer(tokenUrl="token")


# Dependency to get the Supabase client
async def get_supabase_client() -> Client:
    return await create_async_client(settings.SUPABASE_URL, settings.SUPABASE_KEY)


async def _fetch_profile_for_role(
    db: AsyncSession,
    role_name: str,
    user_uuid: uuid.UUID | None = None,
) -> Profile:
    stmt = (
        select(Profile)
        .join(UserRole, UserRole.user_id == Profile.user_id)
        .join(RoleDefinition, RoleDefinition.role_id == UserRole.role_id)
        .where(RoleDefinition.role_name == role_name)
        .options(
            selectinload(Profile.roles).selectinload(UserRole.role_definition),
            selectinload(Profile.teacher),
            selectinload(Profile.student),
        )
    )

    if user_uuid:
        stmt = stmt.where(Profile.user_id == user_uuid)

    result = await db.execute(stmt)
    profile = result.scalars().first()

    if not profile and user_uuid:
        # Fallback: allow the test token to bind to any profile with the role
        # so local testing doesn't depend on specific user ids being seeded.
        fallback_stmt = (
            select(Profile)
            .join(UserRole, UserRole.user_id == Profile.user_id)
            .join(RoleDefinition, RoleDefinition.role_id == UserRole.role_id)
            .where(RoleDefinition.role_name == role_name)
            .options(
                selectinload(Profile.roles).selectinload(UserRole.role_definition),
                selectinload(Profile.teacher),
                selectinload(Profile.student),
            )
        )
        result = await db.execute(fallback_stmt)
        profile = result.scalars().first()

    if not profile:
        raise HTTPException(
            status_code=status.HTTP_403_FORBIDDEN,
            detail=(f"No {role_name.lower()} profile associated with test credentials."),
        )

    if not profile.is_active:
        raise HTTPException(
            status_code=status.HTTP_401_UNAUTHORIZED,
            detail="Profile not found or inactive",
        )

    return profile


def _decode_jwt_payload(token: str) -> dict[str, Any] | None:
    parts = token.split(".")
    if len(parts) != 3:
        return None

    payload_segment = parts[1] + "=" * (-len(parts[1]) % 4)

    try:
        decoded = base64.urlsafe_b64decode(payload_segment.encode("utf-8"))
        return json.loads(decoded)
    except Exception:
        return None


def _iter_test_tokens() -> Iterable[tuple[str, str | None]]:
    yield "Admin", settings.TEST_ADMIN_TOKEN
    yield "Teacher", settings.TEST_TEACHER_TOKEN


# Dependency to get the current user's profile from your database
async def _get_current_user_profile_from_db(
    token: str = Depends(oauth2_scheme),
    supabase: Client = Depends(get_supabase_client),
    db: AsyncSession = Depends(get_db),
) -> Profile:
    try:
        for role_name, test_token in _iter_test_tokens():
            if test_token and token == test_token:
                payload = _decode_jwt_payload(token) or {}
                user_uuid: uuid.UUID | None = None
                sub = payload.get("sub")
                if sub:
                    try:
                        user_uuid = uuid.UUID(str(sub))
                    except (ValueError, TypeError):
                        user_uuid = None

                return await _fetch_profile_for_role(
                    db=db,
                    role_name=role_name,
                    user_uuid=user_uuid,
                )

        get_user_result = supabase.auth.get_user(token)
        if inspect.isawaitable(get_user_result):
            user_response = await get_user_result
        else:
            user_response = get_user_result
        auth_user = user_response.user
        if not auth_user:
            raise HTTPException(status_code=status.HTTP_401_UNAUTHORIZED, detail="User not found")

<<<<<<< HEAD
        stmt = (
            select(Profile)
            .where(Profile.user_id == auth_user.id)
            .options(
                selectinload(Profile.roles).selectinload(UserRole.role_definition),
                selectinload(Profile.teacher),
                selectinload(Profile.student),
            )
        )
=======
        stmt = select(Profile).where(Profile.user_id == auth_user.id).options(selectinload(Profile.roles).selectinload(UserRole.role_definition))
>>>>>>> 665eebfa
        result = await db.execute(stmt)
        profile = result.scalars().first()

        if not profile or not profile.is_active:
            raise HTTPException(
                status_code=status.HTTP_401_UNAUTHORIZED,
                detail="Profile not found or inactive",
            )

        return profile
    except HTTPException:
        raise
    except Exception as e:
        print(f"Authentication error: {e}")
        raise HTTPException(
            status_code=status.HTTP_401_UNAUTHORIZED,
            detail="Invalid authentication credentials",
        )


# Final implementation of the role checker
def require_role(*required_roles: str):
    """
    Dependency that checks if the current user has ANY of the required roles.
    """
    required_roles_set = set(required_roles)

    async def role_checker(
        profile: Profile = Depends(_get_current_user_profile_from_db),
    ) -> Profile:
        user_roles = {role.role_definition.role_name for role in profile.roles}

        # If the user has no roles in common with the required roles, deny access.
        if user_roles.isdisjoint(required_roles_set):
            raise HTTPException(
                status_code=status.HTTP_403_FORBIDDEN,
                detail=("Operation not permitted. " f"Requires one of: {', '.join(required_roles)}."),
            )
        return profile

    return role_checker


get_current_user_profile = _get_current_user_profile_from_db


async def invite_user(
    email: str,
    school_id: int,
    first_name: str,
    last_name: str,
    phone_number: str | None = None,
    gender: str | None = None,
    dob: str | None = None,
) -> dict:
    payload = {
        "email": email,
        "data": {
            "school_id": school_id,
            "first_name": first_name,
            "last_name": last_name,
            "phone_number": phone_number,
            "gender": gender,
            "date_of_birth": dob,
        },
    }

    response = requests.post(
        f"{settings.SUPABASE_URL}/auth/v1/invite",
        headers={
            "apikey": settings.SUPABASE_KEY,
            "Authorization": f"Bearer {settings.SUPABASE_KEY}",
            "Content-Type": "application/json",
        },
        json=payload,
    )

    if not response.ok:
        raise HTTPException(
            status_code=response.status_code,
            detail=f"Supabase invite failed: {response.text}",
        )

    return response.json()


<<<<<<< HEAD
def create_access_token(subject: Union[str, Any], roles: list[str] = [], expires_delta: timedelta = None) -> str:
    """
    Generates a JWT access token for testing purposes.
=======
# --- SECURITY CRITICAL ---
# These values MUST be set in your .env file
SECRET_KEY = os.getenv("SECRET_KEY")
ALGORITHM = os.getenv("ALGORITHM", "HS256")
ACCESS_TOKEN_EXPIRE_MINUTES = int(os.getenv("ACCESS_TOKEN_EXPIRE_MINUTES", 60))


def create_access_token(subject: str, expires_delta: Optional[timedelta] = None) -> str:
    """
    Creates a new JWT access token.

    :param subject: The subject of the token (e.g., user ID).
    :param expires_delta: Optional timedelta for token expiry.
    :return: The encoded JWT token string.
>>>>>>> 665eebfa
    """
    if expires_delta:
        expire = datetime.now(timezone.utc) + expires_delta
    else:
<<<<<<< HEAD
        # Default to a 15-minute expiration
        expire = datetime.now(timezone.utc) + timedelta(minutes=15)

    to_encode = {
        "exp": expire,
        "sub": str(subject),
        "roles": roles,  # Include roles in the token
    }
    # NOTE: In a real app, the SECRET_KEY should be much more complex and kept secret.
    # For testing, we'll use a simple key defined in settings.
    encoded_jwt = jwt.encode(to_encode, settings.SECRET_KEY, algorithm=settings.ALGORITHM)
=======
        expire = datetime.now(timezone.utc) + timedelta(minutes=ACCESS_TOKEN_EXPIRE_MINUTES)

    to_encode = {"exp": expire, "sub": str(subject)}
    encoded_jwt = jwt.encode(to_encode, SECRET_KEY, algorithm=ALGORITHM)
>>>>>>> 665eebfa
    return encoded_jwt<|MERGE_RESOLUTION|>--- conflicted
+++ resolved
@@ -1,17 +1,12 @@
 # backend/app/core/security.py
-<<<<<<< HEAD
 import base64
 import inspect
 import json
+import os
 import uuid
 from collections.abc import Iterable
 from datetime import datetime, timedelta, timezone
-from typing import Any, Union
-=======
-import os
-from datetime import datetime, timedelta, timezone
-from typing import Optional
->>>>>>> 665eebfa
+from typing import Any, Optional
 
 import requests
 from fastapi import Depends, HTTPException, status
@@ -143,19 +138,7 @@
         if not auth_user:
             raise HTTPException(status_code=status.HTTP_401_UNAUTHORIZED, detail="User not found")
 
-<<<<<<< HEAD
-        stmt = (
-            select(Profile)
-            .where(Profile.user_id == auth_user.id)
-            .options(
-                selectinload(Profile.roles).selectinload(UserRole.role_definition),
-                selectinload(Profile.teacher),
-                selectinload(Profile.student),
-            )
-        )
-=======
         stmt = select(Profile).where(Profile.user_id == auth_user.id).options(selectinload(Profile.roles).selectinload(UserRole.role_definition))
->>>>>>> 665eebfa
         result = await db.execute(stmt)
         profile = result.scalars().first()
 
@@ -242,11 +225,6 @@
     return response.json()
 
 
-<<<<<<< HEAD
-def create_access_token(subject: Union[str, Any], roles: list[str] = [], expires_delta: timedelta = None) -> str:
-    """
-    Generates a JWT access token for testing purposes.
-=======
 # --- SECURITY CRITICAL ---
 # These values MUST be set in your .env file
 SECRET_KEY = os.getenv("SECRET_KEY")
@@ -261,27 +239,12 @@
     :param subject: The subject of the token (e.g., user ID).
     :param expires_delta: Optional timedelta for token expiry.
     :return: The encoded JWT token string.
->>>>>>> 665eebfa
     """
     if expires_delta:
         expire = datetime.now(timezone.utc) + expires_delta
     else:
-<<<<<<< HEAD
-        # Default to a 15-minute expiration
-        expire = datetime.now(timezone.utc) + timedelta(minutes=15)
-
-    to_encode = {
-        "exp": expire,
-        "sub": str(subject),
-        "roles": roles,  # Include roles in the token
-    }
-    # NOTE: In a real app, the SECRET_KEY should be much more complex and kept secret.
-    # For testing, we'll use a simple key defined in settings.
-    encoded_jwt = jwt.encode(to_encode, settings.SECRET_KEY, algorithm=settings.ALGORITHM)
-=======
         expire = datetime.now(timezone.utc) + timedelta(minutes=ACCESS_TOKEN_EXPIRE_MINUTES)
 
     to_encode = {"exp": expire, "sub": str(subject)}
     encoded_jwt = jwt.encode(to_encode, SECRET_KEY, algorithm=ALGORITHM)
->>>>>>> 665eebfa
     return encoded_jwt