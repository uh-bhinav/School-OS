--- conflicted
+++ resolved
@@ -1,11 +1,7 @@
 import os
 from urllib.parse import unquote
 
-<<<<<<< HEAD
 from dotenv import load_dotenv
-=======
-from dotenv import load_dotenv  # <-- 1. Import the dotenv library
->>>>>>> 279678fc
 from pydantic_settings import BaseSettings
 
 # This logic correctly sets the environment file for tests
@@ -18,20 +14,12 @@
 # This ensures that when Pydantic runs, the variables are already available.
 load_dotenv(ENV_FILE)
 
-# Load the appropriate .env file
-load_dotenv(ENV_FILE)
-
 
 class Settings(BaseSettings):
     """
-    Manages application settings. Pydantic will now read the variables
-    that have been pre-loaded into the environment by load_dotenv().
+    Manages application settings and environment variables.
     """
 
-    # NOTE: We no longer need the inner 'Config' or 'model_config'
-    # because the file is loaded manually.
-
-    # Define all required variables
     PROJECT_NAME: str = "SchoolOS API"
     SUPABASE_URL: str
     SUPABASE_KEY: str
@@ -45,7 +33,6 @@
         env_file = ENV_FILE
 
 
-# --- The rest of the file remains for database URL corrections ---
 settings = Settings()
 
 if "%3D" in settings.DATABASE_URL:
