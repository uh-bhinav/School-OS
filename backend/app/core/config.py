--- conflicted
+++ resolved
@@ -1,4 +1,3 @@
-<<<<<<< HEAD
 import os
 from urllib.parse import unquote
 
@@ -10,21 +9,12 @@
 
 
 load_dotenv(ENV_FILE)
-=======
-from urllib.parse import unquote
-
-from dotenv import load_dotenv  # <-- 1. Import the dotenv library
-from pydantic_settings import BaseSettings
-
-# --- THIS IS THE CRITICAL FIX ---
-# 2. Explicitly find and load the .env file into the environment.
-# This ensures that when Pydantic runs, the variables are already available.
-load_dotenv()
->>>>>>> 300c5c62
 
 
 class Settings(BaseSettings):
     """
+    Manages application settings. Pydantic will now read the variables
+    that have been pre-loaded into the environment by load_dotenv().
     Manages application settings. Pydantic will now read the variables
     that have been pre-loaded into the environment by load_dotenv().
     """
@@ -33,11 +23,18 @@
     # because the file is loaded manually.
 
     # Define all required variables
+    # NOTE: We no longer need the inner 'Config' or 'model_config'
+    # because the file is loaded manually.
+
+    # Define all required variables
     PROJECT_NAME: str = "SchoolOS API"
     SUPABASE_URL: str
     SUPABASE_KEY: str
     DATABASE_URL: str
-<<<<<<< HEAD
+
+    # Optional variables
+    SUPABASE_PROJECT_REF: str | None = None
+    DATABASE_URL: str
 
     # Optional variables
     SUPABASE_PROJECT_REF: str | None = None
@@ -47,16 +44,11 @@
     class Config:
         env_file = ENV_FILE
         extra = "ignore"
-=======
-
-    # Optional variables
-    SUPABASE_PROJECT_REF: str | None = None
-    TEST_ADMIN_TOKEN: str | None = None
->>>>>>> 300c5c62
 
 
 # --- The rest of the file remains for database URL corrections ---
 settings = Settings()
+
 
 if "%3D" in settings.DATABASE_URL:
     settings.DATABASE_URL = unquote(settings.DATABASE_URL)
@@ -64,4 +56,5 @@
 if "options=project=" in settings.DATABASE_URL:
     settings.DATABASE_URL = settings.DATABASE_URL.replace("options=project=", "options=-c project=")
 
+print(">>> .env file loaded and settings configured.")
 print(">>> .env file loaded and settings configured.")