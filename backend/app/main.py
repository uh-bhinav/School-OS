--- conflicted
+++ resolved
@@ -1,16 +1,10 @@
-# backend/app/main.py
-<<<<<<< HEAD
-=======
-import asyncio
-import sys
-from contextlib import asynccontextmanager
->>>>>>> 9c86cbc8
-
+# backend/backend/app/main.py
 import logging
 
 from dotenv import load_dotenv
 from fastapi import FastAPI
 from fastapi.middleware.cors import CORSMiddleware
+from fastapi.responses import JSONResponse
 
 from app.agents.api import router as agents_router
 
@@ -46,7 +40,6 @@
 )
 logger.info("CORS middleware configured")
 
-<<<<<<< HEAD
 
 @app.on_event("startup")
 async def startup_event():
@@ -63,29 +56,6 @@
 async def shutdown_event():
     """Actions to perform on application shutdown."""
     logger.info("Shutting down SchoolOS API")
-=======
-from app.api.v1.api import api_router as v1_api_router
-from app.db.session import init_engine
-
-if sys.platform.startswith("win"):
-    asyncio.set_event_loop_policy(asyncio.WindowsSelectorEventLoopPolicy())
-
-
-@asynccontextmanager
-async def lifespan(app: FastAPI):
-    """
-    Lifespan manager for the FastAPI application.
-    This function will be called once when the application starts.
-    """
-    init_engine()
-    yield
-    # Any cleanup code would go here, after the yield.
-
-
-app = FastAPI(title="SchoolOS API", lifespan=lifespan)
-
-app.include_router(v1_api_router, prefix="/v1")
->>>>>>> 9c86cbc8
 
 
 @app.get("/", tags=["Health Check"])
@@ -132,22 +102,23 @@
 @app.exception_handler(404)
 async def not_found_handler(request, exc):
     """Custom 404 handler"""
-    return {
-        "error": "Not Found",
-        "message": f"The endpoint {request.url.path} does not exist",
-        "status_code": 404,
-    }
+    detail = getattr(exc, "detail", f"The endpoint {request.url.path} does not exist")
+
+    return JSONResponse(status_code=404, content={"detail": detail})
 
 
 @app.exception_handler(500)
 async def internal_error_handler(request, exc):
     """Custom 500 handler"""
     logger.error(f"Internal server error: {exc}", exc_info=True)
-    return {
-        "error": "Internal Server Error",
-        "message": "An unexpected error occurred. Please try again later.",
-        "status_code": 500,
-    }
+    return JSONResponse(
+        status_code=500,
+        content={
+            "error": "Internal Server Error",
+            "message": "An unexpected error occurred. Please try again later.",
+            "status_code": 500,
+        },
+    )
 
 
 if __name__ == "__main__":
