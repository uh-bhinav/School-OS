# backend/app/main.py
<<<<<<< HEAD
import asyncio
import sys
from contextlib import asynccontextmanager
=======
>>>>>>> 7cd0a2af

import logging

from dotenv import load_dotenv
from fastapi import FastAPI
from fastapi.middleware.cors import CORSMiddleware

from app.agents.api import router as agents_router

# Import your existing v1 API router and the new agents router
from app.api.v1.api import api_router
from app.core.config import settings

# Configure logging
logging.basicConfig(level=logging.INFO, format="%(asctime)s - %(name)s - %(levelname)s - %(message)s")
logger = logging.getLogger(__name__)

# Load .env file from the backend directory
load_dotenv()
logger.info("Environment variables loaded")

# Initialize FastAPI application
app = FastAPI(
    title=settings.PROJECT_NAME,
    openapi_url=f"{settings.API_V1_STR}/openapi.json",
    description="SchoolOS - Comprehensive School Management ERP System with AI Agents",
    version="1.0.0",
    docs_url="/docs",
    redoc_url="/redoc",
)

# Set up CORS middleware for development
app.add_middleware(
    CORSMiddleware,
    allow_origins=["*"],
    allow_credentials=True,
    allow_methods=["*"],
    allow_headers=["*"],
)
logger.info("CORS middleware configured")

<<<<<<< HEAD
from app.api.v1.api import api_router as v1_api_router
from app.db.session import init_engine

if sys.platform.startswith("win"):
    asyncio.set_event_loop_policy(asyncio.WindowsSelectorEventLoopPolicy())


@asynccontextmanager
async def lifespan(app: FastAPI):
    """
    Lifespan manager for the FastAPI application.
    This function will be called once when the application starts.
    """
    init_engine()
    yield
    # Any cleanup code would go here, after the yield.


app = FastAPI(title="SchoolOS API", lifespan=lifespan)

app.include_router(v1_api_router, prefix="/v1")
=======

@app.on_event("startup")
async def startup_event():
    """Actions to perform on application startup."""
    logger.info("=" * 80)
    logger.info(f"Starting {settings.PROJECT_NAME}")
    logger.info(f"API Version: {settings.API_V1_STR}")
    logger.info("Docs available at: /docs")
    logger.info("Agent testing available at: POST /agents/chat/marks")
    logger.info("=" * 80)


@app.on_event("shutdown")
async def shutdown_event():
    """Actions to perform on application shutdown."""
    logger.info("Shutting down SchoolOS API")
>>>>>>> 7cd0a2af


@app.get("/", tags=["Health Check"])
async def root():
    """Root endpoint - Health check for the API."""
    return {
        "message": "SchoolOS API is running!",
        "status": "healthy",
        "version": "1.0.0",
        "docs": "/docs",
        "agent_endpoint": "POST /agents/chat/marks",
    }


@app.get("/health", tags=["Health Check"])
async def health_check():
    """Detailed health check endpoint."""
    return {
        "status": "healthy",
        "api": "operational",
        "agents": "operational",
        "database": "operational",
    }


# ============================================================================
# Router Registration
# ============================================================================

# Include the main API router for your application (v1 endpoints)
app.include_router(api_router, prefix=settings.API_V1_STR)
logger.info(f"Main API router registered at {settings.API_V1_STR}")

# Include the agents router - it already has prefix="/agents" defined
app.include_router(agents_router)
logger.info("Agents router registered at /agents")


# ============================================================================
# Error Handlers
# ============================================================================


@app.exception_handler(404)
async def not_found_handler(request, exc):
    """Custom 404 handler"""
    return {
        "error": "Not Found",
        "message": f"The endpoint {request.url.path} does not exist",
        "status_code": 404,
    }


@app.exception_handler(500)
async def internal_error_handler(request, exc):
    """Custom 500 handler"""
    logger.error(f"Internal server error: {exc}", exc_info=True)
    return {
        "error": "Internal Server Error",
        "message": "An unexpected error occurred. Please try again later.",
        "status_code": 500,
    }


if __name__ == "__main__":
    import uvicorn

    logger.info("Starting development server...")
    logger.info("Access Swagger UI at: http://localhost:8000/docs")
    logger.info("Test agent at: POST http://localhost:8000/agents/chat/marks")

    uvicorn.run("app.main:app", host="0.0.0.0", port=8000, reload=True, log_level="info")<|MERGE_RESOLUTION|>--- conflicted
+++ resolved
@@ -1,12 +1,8 @@
-# backend/app/main.py
-<<<<<<< HEAD
+# backend/backend/app/main.py
 import asyncio
+import logging
 import sys
 from contextlib import asynccontextmanager
-=======
->>>>>>> 7cd0a2af
-
-import logging
 
 from dotenv import load_dotenv
 from fastapi import FastAPI
@@ -16,7 +12,9 @@
 
 # Import your existing v1 API router and the new agents router
 from app.api.v1.api import api_router
+from app.api.v1.api import api_router as v1_api_router
 from app.core.config import settings
+from app.db.session import init_engine
 
 # Configure logging
 logging.basicConfig(level=logging.INFO, format="%(asctime)s - %(name)s - %(levelname)s - %(message)s")
@@ -46,9 +44,23 @@
 )
 logger.info("CORS middleware configured")
 
-<<<<<<< HEAD
-from app.api.v1.api import api_router as v1_api_router
-from app.db.session import init_engine
+
+@app.on_event("startup")
+async def startup_event():
+    """Actions to perform on application startup."""
+    logger.info("=" * 80)
+    logger.info(f"Starting {settings.PROJECT_NAME}")
+    logger.info(f"API Version: {settings.API_V1_STR}")
+    logger.info("Docs available at: /docs")
+    logger.info("Agent testing available at: POST /agents/chat/marks")
+    logger.info("=" * 80)
+
+
+@app.on_event("shutdown")
+async def shutdown_event():
+    """Actions to perform on application shutdown."""
+    logger.info("Shutting down SchoolOS API")
+
 
 if sys.platform.startswith("win"):
     asyncio.set_event_loop_policy(asyncio.WindowsSelectorEventLoopPolicy())
@@ -68,24 +80,6 @@
 app = FastAPI(title="SchoolOS API", lifespan=lifespan)
 
 app.include_router(v1_api_router, prefix="/v1")
-=======
-
-@app.on_event("startup")
-async def startup_event():
-    """Actions to perform on application startup."""
-    logger.info("=" * 80)
-    logger.info(f"Starting {settings.PROJECT_NAME}")
-    logger.info(f"API Version: {settings.API_V1_STR}")
-    logger.info("Docs available at: /docs")
-    logger.info("Agent testing available at: POST /agents/chat/marks")
-    logger.info("=" * 80)
-
-
-@app.on_event("shutdown")
-async def shutdown_event():
-    """Actions to perform on application shutdown."""
-    logger.info("Shutting down SchoolOS API")
->>>>>>> 7cd0a2af
 
 
 @app.get("/", tags=["Health Check"])
