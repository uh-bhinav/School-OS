--- conflicted
+++ resolved
@@ -1,7 +1,6 @@
 # backend/app/api/v1/api.py
 from fastapi import APIRouter
 
-<<<<<<< HEAD
 from app.api.v1.endpoints import (
     academic_years,
     announcements,
@@ -20,39 +19,12 @@
     timetable,
     users,
 )
-=======
-# from app.api.v1.endpoints import (
-#     academic_years,
-#     announcements,
-#     attendance_records,
-#     carts,
-#     classes,
-#     communication,
-#     employment_statuses,
-#     exam_types,
-#     fee_templates,
-#     invoices,
-#     marks,
-#     orders,
-#     periods,
-#     product_categories,
-#     product_packages,
-#     products,
-#     schools,
-#     subjects,
-#     timetable,
-# )
-from app.agents.api import router as agents_router
->>>>>>> 7cd0a2af
 
 api_router = APIRouter()
 
 # Include all the individual routers into the main v1 router
-<<<<<<< HEAD
 api_router.include_router(schools.router, prefix="/schools", tags=["Schools"])
-api_router.include_router(
-    academic_years.router, prefix="/academic-years", tags=["Academic Years"]
-)
+api_router.include_router(academic_years.router, prefix="/academic-years", tags=["Academic Years"])
 api_router.include_router(classes.router, prefix="/classes", tags=["Classes"])
 api_router.include_router(subjects.router, prefix="/subjects", tags=["Subjects"])
 api_router.include_router(periods.router, prefix="/periods", tags=["Periods"])
@@ -70,9 +42,7 @@
     prefix="/employment-statuses",
     tags=["Admin: Lookup Tables"],
 )
-api_router.include_router(
-    exam_types.router, prefix="/exam-types", tags=["Admin: Lookup Tables"]
-)
+api_router.include_router(exam_types.router, prefix="/exam-types", tags=["Admin: Lookup Tables"])
 api_router.include_router(students.router, prefix="/students", tags=["Students"])
 api_router.include_router(exams.router, prefix="/exams", tags=["Exams"])
 """api_router.include_router(
@@ -80,9 +50,7 @@
     prefix="/product-categories",
     tags=["Admin: Lookup Tables"],
 )"""
-api_router.include_router(
-    attendance_records.router, prefix="/attendance", tags=["Attendance"]
-)
+api_router.include_router(attendance_records.router, prefix="/attendance", tags=["Attendance"])
 api_router.include_router(timetable.router, prefix="/timetable", tags=["Timetable"])
 api_router.include_router(marks.router, prefix="/marks", tags=["Marks"])
 # api_router.include_router(products.router, prefix="/products", tags=["E-commerce"])
@@ -91,61 +59,10 @@
 )
 api_router.include_router(orders.router, prefix="/orders", tags=["E-commerce: Orders"])
 api_router.include_router(carts.router, prefix="/carts", tags=["E-commerce: Cart"])"""
-api_router.include_router(
-    announcements.router, prefix="/announcements", tags=["Communication: Announcements"]
-)
-api_router.include_router(
-    communication.router, prefix="/comms", tags=["Communication: Chat"]
-)
+api_router.include_router(announcements.router, prefix="/announcements", tags=["Communication: Announcements"])
+api_router.include_router(communication.router, prefix="/comms", tags=["Communication: Chat"])
 
 # Added the profiles router
 api_router.include_router(profiles.router, prefix="/profiles", tags=["Profiles"])
 
-api_router.include_router(users.router, prefix="/users", tags=["Users"])
-=======
-# api_router.include_router(schools.router, prefix="/schools", tags=["Schools"])
-# api_router.include_router(
-#     academic_years.router, prefix="/academic-years", tags=["Academic Years"]
-# )
-# api_router.include_router(classes.router, prefix="/classes", tags=["Classes"])
-# api_router.include_router(subjects.router, prefix="/subjects", tags=["Subjects"])
-# api_router.include_router(periods.router, prefix="/periods", tags=["Periods"])
-# # Include fee management endpoints for handling fee templates
-# api_router.include_router(
-#     fee_templates.router, prefix="/fee-templates", tags=["Fee Management"]
-# )
-# api_router.include_router(invoices.router, prefix="/invoices", tags=["Fee Management"])
-# # Admin-managed lookup tables
-# api_router.include_router(
-#     employment_statuses.router,
-#     prefix="/employment-statuses",
-#     tags=["Admin: Lookup Tables"],
-# )
-# api_router.include_router(
-#     exam_types.router, prefix="/exam-types", tags=["Admin: Lookup Tables"]
-# )
-# api_router.include_router(
-#     product_categories.router,
-#     prefix="/product-categories",
-#     tags=["Admin: Lookup Tables"],
-# )
-# api_router.include_router(
-#     attendance_records.router, prefix="/attendance", tags=["Attendance"]
-# )
-# api_router.include_router(timetable.router, prefix="/timetable", tags=["Timetable"])
-# api_router.include_router(marks.router, prefix="/marks", tags=["Marks"])
-# api_router.include_router(products.router, prefix="/products", tags=["E-commerce"])
-# api_router.include_router(
-#     product_packages.router, prefix="/product-packages", tags=["E-commerce"]
-# )
-# api_router.include_router(orders.router, prefix="/orders", tags=["E-commerce: Orders"])
-# api_router.include_router(carts.router, prefix="/carts", tags=["E-commerce: Cart"])
-# api_router.include_router(
-#     announcements.router, prefix="/announcements", tags=["Communication: Announcements"]
-# )
-# api_router.include_router(
-#     communication.router, prefix="/comms", tags=["Communication: Chat"]
-# )
-
-api_router.include_router(agents_router, prefix="/agents", tags=["Agents"])  # <-- ADD THIS LINE
->>>>>>> 7cd0a2af
+api_router.include_router(users.router, prefix="/users", tags=["Users"])