--- conflicted
+++ resolved
@@ -68,15 +68,11 @@
     response_model=list[ClassOut],
     dependencies=[Depends(require_role("Admin"))],
 )
-<<<<<<< HEAD
-async def get_all_classes_for_school(school_id: int, db: AsyncSession = Depends(get_db)):
-=======
 async def get_all_classes_for_school(
     school_id: int,
     db: AsyncSession = Depends(get_db),
     current_profile: Profile = Depends(get_current_user_profile),
 ):
->>>>>>> 9c86cbc8
     """
     Get all active classes for a specific school.
     """
