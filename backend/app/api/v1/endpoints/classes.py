--- conflicted
+++ resolved
@@ -14,11 +14,7 @@
     ClassUpdate,
 )
 from app.schemas.student_schema import StudentOut
-<<<<<<< HEAD
-from app.services import class_service
-=======
 from app.services import class_service, student_service
->>>>>>> 7543c984
 
 router = APIRouter()
 
