--- conflicted
+++ resolved
@@ -113,25 +113,15 @@
     """
     Create multiple attendance records for a class in a single transaction.
     """
-<<<<<<< HEAD
     try:
-        records = await attendance_record_service.bulk_create_attendance_records(
-            db=db, attendance_data=attendance_in
-        )
+        records = await attendance_record_service.bulk_create_attendance_records(db=db, attendance_data=attendance_in)
     except IntegrityError as exc:
         await db.rollback()
         raise HTTPException(
             status_code=status.HTTP_400_BAD_REQUEST,
-            detail=(
-                "Bulk attendance submission failed. "
-                "Verify class_id, student_id, period_id,"
-                " and duplicates before retrying."
-            ),
+            detail=("Bulk attendance submission failed. " "Verify class_id, student_id, period_id," " and duplicates before retrying."),
         ) from exc
 
-=======
-    records = await attendance_record_service.bulk_create_attendance_records(db=db, attendance_data=attendance_in)
->>>>>>> 300c5c62
     return records
 
 
