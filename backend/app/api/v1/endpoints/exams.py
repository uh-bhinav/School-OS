--- conflicted
+++ resolved
@@ -60,20 +60,10 @@
 @router.put("/{exam_id}", response_model=ExamOut, dependencies=[Depends(require_role("Admin"))])
 async def update_exam(exam_id: int, exam_in: ExamUpdate, db: AsyncSession = Depends(get_db)):
     """Update an existing exam. Admin only."""
-<<<<<<< HEAD
-    # CRITICAL FIX: Use db.get(Exam, id) to fetch
-    #  the object regardless of its active status.
-    db_obj = await db.get(Exam, exam_id)
-    if not db_obj:
-        raise HTTPException(status_code=status.HTTP_404_NOT_FOUND, detail="Exam not found.")
-
-    return await exam_service.update_exam(db, db_obj=db_obj, exam_in=exam_in)
-=======
     updated = await exam_service.update_exam(db, exam_id=exam_id, exam_in=exam_in)
     if not updated:
         raise HTTPException(status_code=status.HTTP_404_NOT_FOUND, detail="Exam not found.")
     return updated
->>>>>>> 9c86cbc8
 
 
 # Admin only: Delete an existing exam
@@ -84,23 +74,7 @@
 )
 async def delete_exam(exam_id: int, db: AsyncSession = Depends(get_db)):
     """Deactivate an exam (SOFT DELETE). Admin only."""
-<<<<<<< HEAD
-    # CRITICAL FIX: Use db.get(Exam, id) to fetch
-    #  the object regardless of its active status.
-    db_obj = await db.get(Exam, exam_id)
-
-    if not db_obj:
-        raise HTTPException(status_code=status.HTTP_404_NOT_FOUND, detail="Exam not found.")
-
-    if not db_obj.is_active:
-        # If it's already inactive, consider the operation successful (Idempotency).
-        return None
-
-    # Call the service layer's soft delete function
-    await exam_service.delete_exam(db, db_obj=db_obj)
-=======
     deleted = await exam_service.delete_exam(db, exam_id=exam_id)
     if deleted is None:
         raise HTTPException(status_code=status.HTTP_404_NOT_FOUND, detail="Exam not found.")
->>>>>>> 9c86cbc8
     return None  # Return 204 No Content