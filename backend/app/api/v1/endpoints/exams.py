# backend/app/api/v1/endpoints/exams.py (FINALIZED)
from fastapi import APIRouter, Depends, HTTPException, status
from sqlalchemy.ext.asyncio import AsyncSession

from app.core.security import require_role
from app.db.session import get_db

# CRITICAL IMPORT: Need to import the model directly for robust PUT/DELETE checks
from app.schemas.exam_schema import ExamCreate, ExamOut, ExamUpdate
from app.services import exam_service

router = APIRouter()


# Admin only: Create a new exam
@router.post(
    "/",
    response_model=ExamOut,
    status_code=status.HTTP_201_CREATED,
    dependencies=[Depends(require_role("Admin"))],
)
async def create_new_exam(exam_in: ExamCreate, db: AsyncSession = Depends(get_db)):
    """
    Create a new exam. Admin only.
    """
    return await exam_service.create_exam(db=db, exam_in=exam_in)


# All authenticated users: Get all exams for a specific school
@router.get("/all/{school_id}", response_model=list[ExamOut])
async def get_all_exams(school_id: int, db: AsyncSession = Depends(get_db)):
    """
    Get all exams for a specific school.
    """
    # Service layer handles filtering by school_id AND is_active=True
    exams = await exam_service.get_all_exams_for_school(db=db, school_id=school_id)
    if not exams:
        raise HTTPException(
            status_code=status.HTTP_404_NOT_FOUND,
            detail="No active exams found for this school.",
        )
    return exams


# Admin only: Update an existing exam
@router.put("/{exam_id}", response_model=ExamOut, dependencies=[Depends(require_role("Admin"))])
async def update_exam(exam_id: int, exam_in: ExamUpdate, db: AsyncSession = Depends(get_db)):
    """Update an existing exam. Admin only."""
<<<<<<< HEAD
    updated = await exam_service.update_exam(db, exam_id=exam_id, exam_in=exam_in)
    if not updated:
        raise HTTPException(
            status_code=status.HTTP_404_NOT_FOUND, detail="Exam not found."
        )
    return updated
=======
    # CRITICAL FIX: Use db.get(Exam, id) to fetch
    #  the object regardless of its active status.
    db_obj = await db.get(Exam, exam_id)
    if not db_obj:
        raise HTTPException(status_code=status.HTTP_404_NOT_FOUND, detail="Exam not found.")

    return await exam_service.update_exam(db, db_obj=db_obj, exam_in=exam_in)
>>>>>>> 7cd0a2af


# Admin only: Delete an existing exam
@router.delete(
    "/{exam_id}",
    status_code=status.HTTP_204_NO_CONTENT,
    dependencies=[Depends(require_role("Admin"))],
)
async def delete_exam(exam_id: int, db: AsyncSession = Depends(get_db)):
    """Deactivate an exam (SOFT DELETE). Admin only."""
<<<<<<< HEAD
    deleted = await exam_service.delete_exam(db, exam_id=exam_id)
    if deleted is None:
        raise HTTPException(
            status_code=status.HTTP_404_NOT_FOUND, detail="Exam not found."
        )
=======
    # CRITICAL FIX: Use db.get(Exam, id) to fetch
    #  the object regardless of its active status.
    db_obj = await db.get(Exam, exam_id)

    if not db_obj:
        raise HTTPException(status_code=status.HTTP_404_NOT_FOUND, detail="Exam not found.")

    if not db_obj.is_active:
        # If it's already inactive, consider the operation successful (Idempotency).
        return None

    # Call the service layer's soft delete function
    await exam_service.delete_exam(db, db_obj=db_obj)
>>>>>>> 7cd0a2af
    return None  # Return 204 No Content<|MERGE_RESOLUTION|>--- conflicted
+++ resolved
@@ -46,22 +46,10 @@
 @router.put("/{exam_id}", response_model=ExamOut, dependencies=[Depends(require_role("Admin"))])
 async def update_exam(exam_id: int, exam_in: ExamUpdate, db: AsyncSession = Depends(get_db)):
     """Update an existing exam. Admin only."""
-<<<<<<< HEAD
     updated = await exam_service.update_exam(db, exam_id=exam_id, exam_in=exam_in)
     if not updated:
-        raise HTTPException(
-            status_code=status.HTTP_404_NOT_FOUND, detail="Exam not found."
-        )
+        raise HTTPException(status_code=status.HTTP_404_NOT_FOUND, detail="Exam not found.")
     return updated
-=======
-    # CRITICAL FIX: Use db.get(Exam, id) to fetch
-    #  the object regardless of its active status.
-    db_obj = await db.get(Exam, exam_id)
-    if not db_obj:
-        raise HTTPException(status_code=status.HTTP_404_NOT_FOUND, detail="Exam not found.")
-
-    return await exam_service.update_exam(db, db_obj=db_obj, exam_in=exam_in)
->>>>>>> 7cd0a2af
 
 
 # Admin only: Delete an existing exam
@@ -72,25 +60,7 @@
 )
 async def delete_exam(exam_id: int, db: AsyncSession = Depends(get_db)):
     """Deactivate an exam (SOFT DELETE). Admin only."""
-<<<<<<< HEAD
     deleted = await exam_service.delete_exam(db, exam_id=exam_id)
     if deleted is None:
-        raise HTTPException(
-            status_code=status.HTTP_404_NOT_FOUND, detail="Exam not found."
-        )
-=======
-    # CRITICAL FIX: Use db.get(Exam, id) to fetch
-    #  the object regardless of its active status.
-    db_obj = await db.get(Exam, exam_id)
-
-    if not db_obj:
         raise HTTPException(status_code=status.HTTP_404_NOT_FOUND, detail="Exam not found.")
-
-    if not db_obj.is_active:
-        # If it's already inactive, consider the operation successful (Idempotency).
-        return None
-
-    # Call the service layer's soft delete function
-    await exam_service.delete_exam(db, db_obj=db_obj)
->>>>>>> 7cd0a2af
     return None  # Return 204 No Content