from fastapi import APIRouter, Depends, HTTPException, status
from sqlalchemy import select
from sqlalchemy.ext.asyncio import AsyncSession
from sqlalchemy.orm import joinedload, selectinload

import app.models.profile as Profile
from app.core.security import get_current_user_profile, require_role
from app.db.session import get_db
from app.models.class_model import Class
from app.models.invoice import Invoice
from app.models.student import Student
from app.models.student_contact import StudentContact
from app.schemas.invoice_schema import BulkInvoiceCreate, InvoiceCreate, InvoiceOut
from app.schemas.payment_schema import PaymentCreate, PaymentOut
from app.services import invoice_service  # Import the service module

router = APIRouter()


<<<<<<< HEAD
@router.post(
    "/",
    response_model=InvoiceOut,
    status_code=status.HTTP_201_CREATED,
    dependencies=[Depends(require_role("Admin"))],
    tags=["Fee Management"],
)
async def create_new_invoice(invoice_in: InvoiceCreate, db: AsyncSession = Depends(get_db)):
    """Create a new invoice. Admin only (used for bulk generation)."""
    return await invoice_service.create_invoice(db=db, obj_in=invoice_in)


@router.get(
    "/student/{student_id}",
    response_model=list[InvoiceOut],
    dependencies=[Depends(require_role("Parent"))],  # RLS will enforce multi-tenancy and ownership
    tags=["Fee Management"],
)
async def get_invoices_for_student(student_id: int, db: AsyncSession = Depends(get_db)):
    """Get all invoices for a specific student.
    Parent/Student access enforced by RLS."""
    return await invoice_service.get_all_invoices_for_student(db=db, student_id=student_id)


# NOTE: You should also implement endpoints
#  for GET /{id}, PUT /{id}, and DELETE /{id}
# for full administrative control and management.
# backend/app/api/v1/endpoints/invoices.py
# (Add the following to your existing file)


@router.get(
    "/{invoice_id}",
    response_model=InvoiceOut,
    dependencies=[Depends(require_role("Admin"))],
    tags=["Fee Management"],
)
async def get_invoice_by_id(invoice_id: int, db: AsyncSession = Depends(get_db)):
=======
@router.post("/invoices/generate", response_model=InvoiceOut, status_code=201, dependencies=[Depends(require_role("Admin"))])
async def generate_new_invoice(invoice_in: InvoiceCreate, db: AsyncSession = Depends(get_db), current_user: Profile = Depends(get_current_user_profile)):
    """
    Generate a new invoice for a student.
    The service will automatically calculate the amount due based on fees and discounts.
    """
    target_student = await db.get(Student, invoice_in.student_id, options=[joinedload(Student.profile)])
    if not target_student or not target_student.profile:
        raise HTTPException(status_code=status.HTTP_404_NOT_FOUND, detail="Student or student profile not found")

    if target_student.profile.school_id != current_user.school_id:
        raise HTTPException(status_code=status.HTTP_403_FORBIDDEN, detail="Admin cannot generate invoices for students in other schools.")

    try:
        return await invoice_service.generate_invoice_for_student(db=db, obj_in=invoice_in)
    except ValueError as e:
        raise HTTPException(status_code=status.HTTP_404_NOT_FOUND, detail=str(e))


@router.get("/invoices/student/{student_id}", response_model=list[InvoiceOut])
async def get_student_invoices(student_id: int, db: AsyncSession = Depends(get_db), current_user: Profile = Depends(get_current_user_profile)):
    """
    Get all active invoices for a specific student.
    Applies application-level authorization check + relies on RLS (if applicable).
    """

    # --- APPLICATION-LEVEL AUTHORIZATION CHECK ---
    # 1. Get the target student's user_id
    target_student = await db.get(Student, student_id)
    if not target_student:
        # If the student doesn't exist, we can just return an empty list
        # or a 404, depending on desired behavior. Empty list is safer.
        return []

    target_student_user_id = target_student.user_id

    # 2. Check if the current user IS the target student
    is_self = current_user.user_id == target_student_user_id

    # 3. Check if the current user is a parent contact for the target student
    is_parent_contact_stmt = select(StudentContact).where(StudentContact.student_id == student_id).where(StudentContact.profile_user_id == current_user.user_id)
    result = await db.execute(is_parent_contact_stmt)
    is_parent = result.scalars().first() is not None

    # 4. Check if the user is an Admin (Admins might be allowed to see all)
    #    Adjust this role name if needed.
    is_admin = any(role.role_definition.role_name == "Admin" for role in current_user.roles)

    if is_admin and target_student.profile.school_id != current_user.school_id:
        raise HTTPException(status_code=status.HTTP_403_FORBIDDEN, detail="Admin cannot view invoices for students in other schools.")
    # 5. Enforce the rule: Allow if self OR parent OR admin
    if not (is_self or is_parent or is_admin):
        # Using 403 Forbidden is appropriate here because the user is authenticated,
        # but not authorized for this specific student's data.
        raise HTTPException(status_code=status.HTTP_403_FORBIDDEN, detail="You do not have permission to view invoices for this student.")
    # --- END AUTHORIZATION CHECK ---

    # If the check passes, proceed to fetch invoices.
    # RLS might still apply additional filtering if connection role changes.
    invoices = await invoice_service.get_all_invoices_for_student(db=db, student_id=student_id)

    return invoices


@router.get("/invoices/{invoice_id}", response_model=InvoiceOut)
async def get_invoice(
    invoice_id: int,
    db: AsyncSession = Depends(get_db),
    # --- THIS IS THE CRITICAL FIX ---
    # Add the dependency to ensure the user is authenticated
    # and their context is available for RLS.
    current_user: Profile = Depends(get_current_user_profile),
):
>>>>>>> 665eebfa
    """
    Get a specific invoice by ID.
    Applies application-level authorization check + relies on RLS (if applicable).
    """
<<<<<<< HEAD
    invoice = await invoice_service.get_invoice(db=db, invoice_id=invoice_id)
    if not invoice:
        raise HTTPException(status_code=status.HTTP_404_NOT_FOUND, detail="Invoice not found")
    return invoice


@router.put(
    "/{invoice_id}",
    response_model=InvoiceOut,
    dependencies=[Depends(require_role("Admin"))],
    tags=["Fee Management"],
)
async def update_invoice_by_id(invoice_id: int, invoice_in: InvoiceUpdate, db: AsyncSession = Depends(get_db)):
=======
    stmt = select(Invoice).options(selectinload(Invoice.items), selectinload(Invoice.payments)).where(Invoice.id == invoice_id, Invoice.is_active.is_(True))
    result = await db.execute(stmt)
    invoice = result.scalars().first()

    if invoice is None:
        raise HTTPException(status_code=status.HTTP_404_NOT_FOUND, detail="Invoice not found")

    if not invoice.student or not invoice.student.profile:
        raise HTTPException(status_code=status.HTTP_404_NOT_FOUND, detail="Student or profile associated with invoice not found")

    target_student_user_id = invoice.student.user_id

    is_self = current_user.user_id == target_student_user_id

    is_parent_contact_stmt = select(StudentContact).where(StudentContact.student_id == invoice.student_id).where(StudentContact.profile_user_id == current_user.user_id)
    parent_result = await db.execute(is_parent_contact_stmt)
    is_parent = parent_result.scalars().first() is not None

    is_admin = any(role.role_definition.role_name == "Admin" for role in current_user.roles)

    # Allow if self OR parent OR admin
    if not (is_self or is_parent or is_admin):
        raise HTTPException(status_code=status.HTTP_403_FORBIDDEN, detail="You do not have permission to view this invoice.")
    # --- END CHECK ---

    return invoice


@router.post("/invoices/payments", response_model=PaymentOut, status_code=201, dependencies=[Depends(require_role("Admin"))])
async def log_new_payment(payment_in: PaymentCreate, db: AsyncSession = Depends(get_db), current_user: Profile = Depends(get_current_user_profile)):
    """Log a new payment against an invoice."""
    target_invoice = await db.get(Invoice, payment_in.invoice_id, options=[joinedload(Invoice.student).joinedload(Student.profile)])
    if not target_invoice or not target_invoice.student or not target_invoice.student.profile:
        raise HTTPException(status_code=status.HTTP_404_NOT_FOUND, detail="Invoice or associated student/profile not found")

    if target_invoice.student.profile.school_id != current_user.school_id:
        raise HTTPException(status_code=status.HTTP_403_FORBIDDEN, detail="Admin cannot log payments for invoices in other schools.")

    try:
        return await invoice_service.log_payment(db=db, obj_in=payment_in)
    except ValueError as e:
        raise HTTPException(status_code=status.HTTP_404_NOT_FOUND, detail=str(e))


@router.post("/invoices/generate-for-class", status_code=200, dependencies=[Depends(require_role("Admin"))])
async def generate_class_invoices(bulk_invoice_in: BulkInvoiceCreate, db: AsyncSession = Depends(get_db), current_user: Profile = Depends(get_current_user_profile)):
>>>>>>> 665eebfa
    """
    Generate invoices for all students in an entire class for a specific fee term.
    """
<<<<<<< HEAD
    invoice = await invoice_service.get_invoice(db=db, invoice_id=invoice_id)
    if not invoice:
        raise HTTPException(status_code=status.HTTP_404_NOT_FOUND, detail="Invoice not found")

    return await invoice_service.update_invoice(db=db, db_obj=invoice, obj_in=invoice_in)


@router.delete(
    "/{invoice_id}",
    status_code=status.HTTP_204_NO_CONTENT,
    dependencies=[Depends(require_role("Admin"))],
    tags=["Fee Management"],
)
async def delete_invoice_by_id(invoice_id: int, db: AsyncSession = Depends(get_db)):
=======
    target_class = await db.get(Class, bulk_invoice_in.class_id)
    if not target_class:
        raise HTTPException(status_code=status.HTTP_404_NOT_FOUND, detail="Target class not found")

    if target_class.school_id != current_user.school_id:
        raise HTTPException(status_code=status.HTTP_403_FORBIDDEN, detail="Admin cannot generate invoices for classes in other schools.")
    try:
        result = await invoice_service.generate_invoices_for_class(db=db, obj_in=bulk_invoice_in)
        return result
    except ValueError as e:
        raise HTTPException(status_code=status.HTTP_404_NOT_FOUND, detail=str(e))


@router.get("/admin/all", response_model=list[InvoiceOut], dependencies=[Depends(require_role("Admin"))])  # Protect with Admin role
async def list_all_school_invoices_admin(db: AsyncSession = Depends(get_db), current_user: Profile = Depends(get_current_user_profile)):  # Get authenticated admin user
>>>>>>> 665eebfa
    """
    Admin endpoint to list all active invoices within their own school.
    School isolation is implicitly handled by fetching based on the admin's school_id.
    """
<<<<<<< HEAD
    invoice = await invoice_service.get_invoice(db=db, invoice_id=invoice_id)
    if not invoice:
        raise HTTPException(status_code=status.HTTP_404_NOT_FOUND, detail="Invoice not found")

    # In a production environment, this would likely be a status change to 'Cancelled'.
    await invoice_service.delete_invoice(db=db, db_obj=invoice)
    return None
=======

    # --- APPLICATION-LEVEL SCHOOL ISOLATION ---
    # We fetch invoices only for the school the logged-in admin belongs to.
    admin_school_id = current_user.school_id

    invoices = await invoice_service.get_all_invoices_for_school(db=db, school_id=admin_school_id)

    return invoices
>>>>>>> 665eebfa
<|MERGE_RESOLUTION|>--- conflicted
+++ resolved
@@ -17,46 +17,6 @@
 router = APIRouter()
 
 
-<<<<<<< HEAD
-@router.post(
-    "/",
-    response_model=InvoiceOut,
-    status_code=status.HTTP_201_CREATED,
-    dependencies=[Depends(require_role("Admin"))],
-    tags=["Fee Management"],
-)
-async def create_new_invoice(invoice_in: InvoiceCreate, db: AsyncSession = Depends(get_db)):
-    """Create a new invoice. Admin only (used for bulk generation)."""
-    return await invoice_service.create_invoice(db=db, obj_in=invoice_in)
-
-
-@router.get(
-    "/student/{student_id}",
-    response_model=list[InvoiceOut],
-    dependencies=[Depends(require_role("Parent"))],  # RLS will enforce multi-tenancy and ownership
-    tags=["Fee Management"],
-)
-async def get_invoices_for_student(student_id: int, db: AsyncSession = Depends(get_db)):
-    """Get all invoices for a specific student.
-    Parent/Student access enforced by RLS."""
-    return await invoice_service.get_all_invoices_for_student(db=db, student_id=student_id)
-
-
-# NOTE: You should also implement endpoints
-#  for GET /{id}, PUT /{id}, and DELETE /{id}
-# for full administrative control and management.
-# backend/app/api/v1/endpoints/invoices.py
-# (Add the following to your existing file)
-
-
-@router.get(
-    "/{invoice_id}",
-    response_model=InvoiceOut,
-    dependencies=[Depends(require_role("Admin"))],
-    tags=["Fee Management"],
-)
-async def get_invoice_by_id(invoice_id: int, db: AsyncSession = Depends(get_db)):
-=======
 @router.post("/invoices/generate", response_model=InvoiceOut, status_code=201, dependencies=[Depends(require_role("Admin"))])
 async def generate_new_invoice(invoice_in: InvoiceCreate, db: AsyncSession = Depends(get_db), current_user: Profile = Depends(get_current_user_profile)):
     """
@@ -130,26 +90,10 @@
     # and their context is available for RLS.
     current_user: Profile = Depends(get_current_user_profile),
 ):
->>>>>>> 665eebfa
     """
     Get a specific invoice by ID.
     Applies application-level authorization check + relies on RLS (if applicable).
     """
-<<<<<<< HEAD
-    invoice = await invoice_service.get_invoice(db=db, invoice_id=invoice_id)
-    if not invoice:
-        raise HTTPException(status_code=status.HTTP_404_NOT_FOUND, detail="Invoice not found")
-    return invoice
-
-
-@router.put(
-    "/{invoice_id}",
-    response_model=InvoiceOut,
-    dependencies=[Depends(require_role("Admin"))],
-    tags=["Fee Management"],
-)
-async def update_invoice_by_id(invoice_id: int, invoice_in: InvoiceUpdate, db: AsyncSession = Depends(get_db)):
-=======
     stmt = select(Invoice).options(selectinload(Invoice.items), selectinload(Invoice.payments)).where(Invoice.id == invoice_id, Invoice.is_active.is_(True))
     result = await db.execute(stmt)
     invoice = result.scalars().first()
@@ -196,26 +140,9 @@
 
 @router.post("/invoices/generate-for-class", status_code=200, dependencies=[Depends(require_role("Admin"))])
 async def generate_class_invoices(bulk_invoice_in: BulkInvoiceCreate, db: AsyncSession = Depends(get_db), current_user: Profile = Depends(get_current_user_profile)):
->>>>>>> 665eebfa
     """
     Generate invoices for all students in an entire class for a specific fee term.
     """
-<<<<<<< HEAD
-    invoice = await invoice_service.get_invoice(db=db, invoice_id=invoice_id)
-    if not invoice:
-        raise HTTPException(status_code=status.HTTP_404_NOT_FOUND, detail="Invoice not found")
-
-    return await invoice_service.update_invoice(db=db, db_obj=invoice, obj_in=invoice_in)
-
-
-@router.delete(
-    "/{invoice_id}",
-    status_code=status.HTTP_204_NO_CONTENT,
-    dependencies=[Depends(require_role("Admin"))],
-    tags=["Fee Management"],
-)
-async def delete_invoice_by_id(invoice_id: int, db: AsyncSession = Depends(get_db)):
-=======
     target_class = await db.get(Class, bulk_invoice_in.class_id)
     if not target_class:
         raise HTTPException(status_code=status.HTTP_404_NOT_FOUND, detail="Target class not found")
@@ -231,20 +158,10 @@
 
 @router.get("/admin/all", response_model=list[InvoiceOut], dependencies=[Depends(require_role("Admin"))])  # Protect with Admin role
 async def list_all_school_invoices_admin(db: AsyncSession = Depends(get_db), current_user: Profile = Depends(get_current_user_profile)):  # Get authenticated admin user
->>>>>>> 665eebfa
     """
     Admin endpoint to list all active invoices within their own school.
     School isolation is implicitly handled by fetching based on the admin's school_id.
     """
-<<<<<<< HEAD
-    invoice = await invoice_service.get_invoice(db=db, invoice_id=invoice_id)
-    if not invoice:
-        raise HTTPException(status_code=status.HTTP_404_NOT_FOUND, detail="Invoice not found")
-
-    # In a production environment, this would likely be a status change to 'Cancelled'.
-    await invoice_service.delete_invoice(db=db, db_obj=invoice)
-    return None
-=======
 
     # --- APPLICATION-LEVEL SCHOOL ISOLATION ---
     # We fetch invoices only for the school the logged-in admin belongs to.
@@ -252,5 +169,4 @@
 
     invoices = await invoice_service.get_all_invoices_for_school(db=db, school_id=admin_school_id)
 
-    return invoices
->>>>>>> 665eebfa
+    return invoices