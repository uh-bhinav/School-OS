from fastapi import APIRouter, Depends, HTTPException, status
from sqlalchemy import select
from sqlalchemy.ext.asyncio import AsyncSession
from sqlalchemy.orm import joinedload, selectinload

import app.models.profile as Profile
from app.core.security import get_current_user_profile, require_role
from app.db.session import get_db
from app.models.class_model import Class
from app.models.invoice import Invoice
from app.models.student import Student
from app.models.student_contact import StudentContact
from app.schemas.invoice_schema import BulkInvoiceCreate, InvoiceCreate, InvoiceOut
from app.schemas.payment_schema import PaymentCreate, PaymentOut
from app.services import invoice_service  # Import the service module

router = APIRouter()


@router.post("/invoices/generate", response_model=InvoiceOut, status_code=201, dependencies=[Depends(require_role("Admin"))])
async def generate_new_invoice(invoice_in: InvoiceCreate, db: AsyncSession = Depends(get_db), current_user: Profile = Depends(get_current_user_profile)):
    """
    Generate a new invoice for a student.
    The service will automatically calculate the amount due based on fees and discounts.
    """
    target_student = await db.get(Student, invoice_in.student_id, options=[joinedload(Student.profile)])
    if not target_student or not target_student.profile:
        raise HTTPException(status_code=status.HTTP_404_NOT_FOUND, detail="Student or student profile not found")

    if target_student.profile.school_id != current_user.school_id:
        raise HTTPException(status_code=status.HTTP_403_FORBIDDEN, detail="Admin cannot generate invoices for students in other schools.")

    try:
        return await invoice_service.generate_invoice_for_student(db=db, obj_in=invoice_in)
    except ValueError as e:
        raise HTTPException(status_code=status.HTTP_404_NOT_FOUND, detail=str(e))


@router.get("/invoices/student/{student_id}", response_model=list[InvoiceOut])
<<<<<<< HEAD
async def get_student_invoices(
    student_id: int,
    db: AsyncSession = Depends(get_db),
):
    """Get all active invoices for a specific student."""
    return await invoice_service.get_all_invoices_for_student(db=db, student_id=student_id)
=======
async def get_student_invoices(student_id: int, db: AsyncSession = Depends(get_db), current_user: Profile = Depends(get_current_user_profile)):
    """
    Get all active invoices for a specific student.
    Applies application-level authorization check + relies on RLS (if applicable).
    """

    # --- APPLICATION-LEVEL AUTHORIZATION CHECK ---
    # 1. Get the target student's user_id
    target_student = await db.get(Student, student_id)
    if not target_student:
        # If the student doesn't exist, we can just return an empty list
        # or a 404, depending on desired behavior. Empty list is safer.
        return []

    target_student_user_id = target_student.user_id

    # 2. Check if the current user IS the target student
    is_self = current_user.user_id == target_student_user_id

    # 3. Check if the current user is a parent contact for the target student
    is_parent_contact_stmt = select(StudentContact).where(StudentContact.student_id == student_id).where(StudentContact.profile_user_id == current_user.user_id)
    result = await db.execute(is_parent_contact_stmt)
    is_parent = result.scalars().first() is not None

    # 4. Check if the user is an Admin (Admins might be allowed to see all)
    #    Adjust this role name if needed.
    is_admin = any(role.role_definition.role_name == "Admin" for role in current_user.roles)

    if is_admin and target_student.profile.school_id != current_user.school_id:
        raise HTTPException(status_code=status.HTTP_403_FORBIDDEN, detail="Admin cannot view invoices for students in other schools.")
    # 5. Enforce the rule: Allow if self OR parent OR admin
    if not (is_self or is_parent or is_admin):
        # Using 403 Forbidden is appropriate here because the user is authenticated,
        # but not authorized for this specific student's data.
        raise HTTPException(status_code=status.HTTP_403_FORBIDDEN, detail="You do not have permission to view invoices for this student.")
    # --- END AUTHORIZATION CHECK ---

    # If the check passes, proceed to fetch invoices.
    # RLS might still apply additional filtering if connection role changes.
    invoices = await invoice_service.get_all_invoices_for_student(db=db, student_id=student_id)

    return invoices
>>>>>>> 690ec735


@router.get("/invoices/{invoice_id}", response_model=InvoiceOut)
async def get_invoice(
    invoice_id: int,
    db: AsyncSession = Depends(get_db),
    # --- THIS IS THE CRITICAL FIX ---
    # Add the dependency to ensure the user is authenticated
    # and their context is available for RLS.
    current_user: Profile = Depends(get_current_user_profile),
):
    """
    Get a specific invoice by ID.
    Applies application-level authorization check + relies on RLS (if applicable).
    """
    stmt = select(Invoice).options(selectinload(Invoice.items), selectinload(Invoice.payments)).where(Invoice.id == invoice_id, Invoice.is_active.is_(True))
    result = await db.execute(stmt)
    invoice = result.scalars().first()

    if invoice is None:
        raise HTTPException(status_code=status.HTTP_404_NOT_FOUND, detail="Invoice not found")

    if not invoice.student or not invoice.student.profile:
        raise HTTPException(status_code=status.HTTP_404_NOT_FOUND, detail="Student or profile associated with invoice not found")

    target_student_user_id = invoice.student.user_id

    is_self = current_user.user_id == target_student_user_id

    is_parent_contact_stmt = select(StudentContact).where(StudentContact.student_id == invoice.student_id).where(StudentContact.profile_user_id == current_user.user_id)
    parent_result = await db.execute(is_parent_contact_stmt)
    is_parent = parent_result.scalars().first() is not None

    is_admin = any(role.role_definition.role_name == "Admin" for role in current_user.roles)

    # Allow if self OR parent OR admin
    if not (is_self or is_parent or is_admin):
        raise HTTPException(status_code=status.HTTP_403_FORBIDDEN, detail="You do not have permission to view this invoice.")
    # --- END CHECK ---

    return invoice


@router.post("/invoices/payments", response_model=PaymentOut, status_code=201, dependencies=[Depends(require_role("Admin"))])
async def log_new_payment(payment_in: PaymentCreate, db: AsyncSession = Depends(get_db), current_user: Profile = Depends(get_current_user_profile)):
    """Log a new payment against an invoice."""
    target_invoice = await db.get(Invoice, payment_in.invoice_id, options=[joinedload(Invoice.student).joinedload(Student.profile)])
    if not target_invoice or not target_invoice.student or not target_invoice.student.profile:
        raise HTTPException(status_code=status.HTTP_404_NOT_FOUND, detail="Invoice or associated student/profile not found")

    if target_invoice.student.profile.school_id != current_user.school_id:
        raise HTTPException(status_code=status.HTTP_403_FORBIDDEN, detail="Admin cannot log payments for invoices in other schools.")

    try:
        return await invoice_service.log_payment(db=db, obj_in=payment_in)
    except ValueError as e:
        raise HTTPException(status_code=status.HTTP_404_NOT_FOUND, detail=str(e))


@router.post("/invoices/generate-for-class", status_code=200, dependencies=[Depends(require_role("Admin"))])
async def generate_class_invoices(bulk_invoice_in: BulkInvoiceCreate, db: AsyncSession = Depends(get_db), current_user: Profile = Depends(get_current_user_profile)):
    """
    Generate invoices for all students in an entire class for a specific fee term.
    """
    target_class = await db.get(Class, bulk_invoice_in.class_id)
    if not target_class:
        raise HTTPException(status_code=status.HTTP_404_NOT_FOUND, detail="Target class not found")

    if target_class.school_id != current_user.school_id:
        raise HTTPException(status_code=status.HTTP_403_FORBIDDEN, detail="Admin cannot generate invoices for classes in other schools.")
    try:
        result = await invoice_service.generate_invoices_for_class(db=db, obj_in=bulk_invoice_in)
        return result
    except ValueError as e:
        raise HTTPException(status_code=status.HTTP_404_NOT_FOUND, detail=str(e))


@router.get("/admin/all", response_model=list[InvoiceOut], dependencies=[Depends(require_role("Admin"))])  # Protect with Admin role
async def list_all_school_invoices_admin(db: AsyncSession = Depends(get_db), current_user: Profile = Depends(get_current_user_profile)):  # Get authenticated admin user
    """
    Admin endpoint to list all active invoices within their own school.
    School isolation is implicitly handled by fetching based on the admin's school_id.
    """

    # --- APPLICATION-LEVEL SCHOOL ISOLATION ---
    # We fetch invoices only for the school the logged-in admin belongs to.
    admin_school_id = current_user.school_id

    invoices = await invoice_service.get_all_invoices_for_school(db=db, school_id=admin_school_id)

    return invoices<|MERGE_RESOLUTION|>--- conflicted
+++ resolved
@@ -37,14 +37,6 @@
 
 
 @router.get("/invoices/student/{student_id}", response_model=list[InvoiceOut])
-<<<<<<< HEAD
-async def get_student_invoices(
-    student_id: int,
-    db: AsyncSession = Depends(get_db),
-):
-    """Get all active invoices for a specific student."""
-    return await invoice_service.get_all_invoices_for_student(db=db, student_id=student_id)
-=======
 async def get_student_invoices(student_id: int, db: AsyncSession = Depends(get_db), current_user: Profile = Depends(get_current_user_profile)):
     """
     Get all active invoices for a specific student.
@@ -87,7 +79,6 @@
     invoices = await invoice_service.get_all_invoices_for_student(db=db, student_id=student_id)
 
     return invoices
->>>>>>> 690ec735
 
 
 @router.get("/invoices/{invoice_id}", response_model=InvoiceOut)
