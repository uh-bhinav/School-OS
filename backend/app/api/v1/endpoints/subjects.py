# backend/app/api/v1/endpoints/subjects.py
from fastapi import APIRouter, Depends, HTTPException, status
from sqlalchemy.ext.asyncio import AsyncSession

from app.core.security import get_current_user_profile, require_role
from app.db.session import get_db
from app.models.profile import Profile
from app.schemas.subject_schema import SubjectCreate, SubjectOut, SubjectUpdate
from app.schemas.teacher_schema import TeacherOut
from app.services import subject_service

router = APIRouter()


@router.post(
    "/",
    response_model=SubjectOut,
    status_code=status.HTTP_201_CREATED,
    dependencies=[Depends(require_role("Admin"))],
)
async def create_new_subject(
    *,
    db: AsyncSession = Depends(get_db),
    subject_in: SubjectCreate,
    current_profile: Profile = Depends(get_current_user_profile),
):
    """Create a new subject. Admin only."""
    if subject_in.school_id != current_profile.school_id:
        raise HTTPException(
            status_code=status.HTTP_403_FORBIDDEN,
            detail="You can only create subjects for your own school.",
        )
    return await subject_service.create_subject(db=db, subject_in=subject_in)


@router.get(
    "/{school_id}/all",
    response_model=list[SubjectOut],
    dependencies=[Depends(require_role("Admin", "Teacher"))],  # Allow Teachers too
)
async def get_all_subjects(
    school_id: int,
    db: AsyncSession = Depends(get_db),
    current_profile: Profile = Depends(get_current_user_profile),
):
    """Get all active subjects for a school."""
    if school_id != current_profile.school_id:
        raise HTTPException(
            status_code=status.HTTP_403_FORBIDDEN,
            detail="You can only view subjects for your own school.",
        )
    return await subject_service.get_all_subjects_for_school(db=db, school_id=school_id)


@router.get(
    "/{subject_id}",
    response_model=SubjectOut,
    dependencies=[Depends(require_role("Admin", "Teacher"))],  # Allow Teachers too
)
async def get_subject_by_id(
    subject_id: int,
    db: AsyncSession = Depends(get_db),
    current_profile: Profile = Depends(get_current_user_profile),
):
    """Get a single subject by its ID."""
<<<<<<< HEAD
    db_subject = await subject_service.get_subject_with_streams(
        db=db, subject_id=subject_id
    )
    if not db_subject or db_subject.school_id != current_profile.school_id:
        raise HTTPException(
            status_code=status.HTTP_404_NOT_FOUND, detail="Subject not found"
        )
=======
    db_subject = await subject_service.get_subject_with_streams(db=db, subject_id=subject_id)
    if not db_subject or db_subject.school_id != current_profile.school_id:
        raise HTTPException(status_code=status.HTTP_404_NOT_FOUND, detail="Subject not found")
>>>>>>> 300c5c62
    return db_subject


@router.get(
    "/{subject_id}/teachers",
    response_model=list[TeacherOut],
    dependencies=[Depends(require_role("Admin"))],
)
async def get_teachers_for_subject_endpoint(
    subject_id: int,
    school_id: int,
    db: AsyncSession = Depends(get_db),
    current_profile: Profile = Depends(get_current_user_profile),
):
    """Find all teachers in a school qualified to teach a specific subject."""
    if school_id != current_profile.school_id:
        raise HTTPException(
            status_code=status.HTTP_403_FORBIDDEN,
            detail="You can only search for teachers in your own school.",
        )

<<<<<<< HEAD
    teachers = await subject_service.get_teachers_for_subject(
        db=db, school_id=school_id, subject_id=subject_id
    )
=======
    teachers = await subject_service.get_teachers_for_subject(db=db, school_id=school_id, subject_id=subject_id)
>>>>>>> 300c5c62
    return teachers


@router.put(
    "/{subject_id}",
    response_model=SubjectOut,
    dependencies=[Depends(require_role("Admin"))],
)
async def update_existing_subject(
    subject_id: int,
    *,
    db: AsyncSession = Depends(get_db),
    subject_in: SubjectUpdate,
    current_profile: Profile = Depends(get_current_user_profile),
):
    """Update a subject's details. Admin only."""
<<<<<<< HEAD
    db_subject = await subject_service.get_subject_with_streams(
        db=db, subject_id=subject_id
    )

    if not db_subject or db_subject.school_id != current_profile.school_id:
        raise HTTPException(
            status_code=status.HTTP_404_NOT_FOUND, detail="Subject not found"
        )
=======
    db_subject = await subject_service.get_subject_with_streams(db=db, subject_id=subject_id)

    if not db_subject or db_subject.school_id != current_profile.school_id:
        raise HTTPException(status_code=status.HTTP_404_NOT_FOUND, detail="Subject not found")
>>>>>>> 300c5c62

    updated_subject = await subject_service.update_subject(db=db, db_obj=db_subject, subject_in=subject_in)
    return updated_subject


@router.delete(
    "/{subject_id}",
    status_code=status.HTTP_204_NO_CONTENT,
    dependencies=[Depends(require_role("Admin"))],
)
async def delete_subject(
    subject_id: int,
    db: AsyncSession = Depends(get_db),
    current_profile: Profile = Depends(get_current_user_profile),
):
    """Soft-deletes a subject. Admin only."""
<<<<<<< HEAD
    db_subject = await subject_service.get_subject_with_streams(
        db=db, subject_id=subject_id
    )
    if not db_subject or db_subject.school_id != current_profile.school_id:
        raise HTTPException(
            status_code=status.HTTP_404_NOT_FOUND, detail="Subject not found"
        )
=======
    db_subject = await subject_service.get_subject_with_streams(db=db, subject_id=subject_id)
    if not db_subject or db_subject.school_id != current_profile.school_id:
        raise HTTPException(status_code=status.HTTP_404_NOT_FOUND, detail="Subject not found")
>>>>>>> 300c5c62

    await subject_service.soft_delete_subject(db, subject_id=subject_id)
    return None<|MERGE_RESOLUTION|>--- conflicted
+++ resolved
@@ -63,19 +63,9 @@
     current_profile: Profile = Depends(get_current_user_profile),
 ):
     """Get a single subject by its ID."""
-<<<<<<< HEAD
-    db_subject = await subject_service.get_subject_with_streams(
-        db=db, subject_id=subject_id
-    )
-    if not db_subject or db_subject.school_id != current_profile.school_id:
-        raise HTTPException(
-            status_code=status.HTTP_404_NOT_FOUND, detail="Subject not found"
-        )
-=======
     db_subject = await subject_service.get_subject_with_streams(db=db, subject_id=subject_id)
     if not db_subject or db_subject.school_id != current_profile.school_id:
         raise HTTPException(status_code=status.HTTP_404_NOT_FOUND, detail="Subject not found")
->>>>>>> 300c5c62
     return db_subject
 
 
@@ -97,13 +87,7 @@
             detail="You can only search for teachers in your own school.",
         )
 
-<<<<<<< HEAD
-    teachers = await subject_service.get_teachers_for_subject(
-        db=db, school_id=school_id, subject_id=subject_id
-    )
-=======
     teachers = await subject_service.get_teachers_for_subject(db=db, school_id=school_id, subject_id=subject_id)
->>>>>>> 300c5c62
     return teachers
 
 
@@ -120,21 +104,10 @@
     current_profile: Profile = Depends(get_current_user_profile),
 ):
     """Update a subject's details. Admin only."""
-<<<<<<< HEAD
-    db_subject = await subject_service.get_subject_with_streams(
-        db=db, subject_id=subject_id
-    )
-
-    if not db_subject or db_subject.school_id != current_profile.school_id:
-        raise HTTPException(
-            status_code=status.HTTP_404_NOT_FOUND, detail="Subject not found"
-        )
-=======
     db_subject = await subject_service.get_subject_with_streams(db=db, subject_id=subject_id)
 
     if not db_subject or db_subject.school_id != current_profile.school_id:
         raise HTTPException(status_code=status.HTTP_404_NOT_FOUND, detail="Subject not found")
->>>>>>> 300c5c62
 
     updated_subject = await subject_service.update_subject(db=db, db_obj=db_subject, subject_in=subject_in)
     return updated_subject
@@ -151,19 +124,9 @@
     current_profile: Profile = Depends(get_current_user_profile),
 ):
     """Soft-deletes a subject. Admin only."""
-<<<<<<< HEAD
-    db_subject = await subject_service.get_subject_with_streams(
-        db=db, subject_id=subject_id
-    )
-    if not db_subject or db_subject.school_id != current_profile.school_id:
-        raise HTTPException(
-            status_code=status.HTTP_404_NOT_FOUND, detail="Subject not found"
-        )
-=======
     db_subject = await subject_service.get_subject_with_streams(db=db, subject_id=subject_id)
     if not db_subject or db_subject.school_id != current_profile.school_id:
         raise HTTPException(status_code=status.HTTP_404_NOT_FOUND, detail="Subject not found")
->>>>>>> 300c5c62
 
     await subject_service.soft_delete_subject(db, subject_id=subject_id)
     return None