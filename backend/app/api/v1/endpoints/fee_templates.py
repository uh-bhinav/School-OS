--- conflicted
+++ resolved
@@ -15,22 +15,9 @@
 router = APIRouter()
 
 
-<<<<<<< HEAD
-@router.post(
-    "/",
-    response_model=FeeTemplateOut,
-    status_code=status.HTTP_201_CREATED,
-    dependencies=[Depends(require_role("Admin"))],
-    tags=["Fee Management"],
-)
-async def create_new_fee_template(year_in: FeeTemplateCreate, db: AsyncSession = Depends(get_db)):
-    """Create a new fee structure template. Admin only."""
-    return await fee_template_service.create_template(db=db, obj_in=year_in)
-=======
 async def get_fee_template_service(db: AsyncSession = Depends(get_db)):
     # If using functions directly:
     return FeeTemplateService(db)
->>>>>>> 665eebfa
 
 
 @router.get(
@@ -50,46 +37,6 @@
     template = await service.get_fee_template_by_id(template_id=template_id)  # Assumes service has this method
     if not template:
         raise HTTPException(status_code=status.HTTP_404_NOT_FOUND, detail="Fee Template not found")
-<<<<<<< HEAD
-    return template
-
-
-@router.put(
-    "/{template_id}",
-    response_model=FeeTemplateOut,
-    dependencies=[Depends(require_role("Admin"))],
-    tags=["Fee Management"],
-)
-async def update_fee_template_by_id(template_id: int, template_in: FeeTemplateUpdate, db: AsyncSession = Depends(get_db)):
-    """
-    Update a fee template (e.g., change name or status). Admin only.
-    """
-    template = await fee_template_service.get_template(db=db, template_id=template_id)
-    if not template:
-        raise HTTPException(status_code=status.HTTP_404_NOT_FOUND, detail="Fee Template not found")
-
-    return await fee_template_service.update_template(db=db, db_obj=template, obj_in=template_in)
-
-
-@router.delete(
-    "/{template_id}",
-    status_code=status.HTTP_204_NO_CONTENT,
-    dependencies=[Depends(require_role("Admin"))],
-    tags=["Fee Management"],
-)
-async def delete_fee_template_by_id(template_id: int, db: AsyncSession = Depends(get_db)):
-    """
-    Delete a fee template. Admin only (Use with caution in production).
-    """
-    template = await fee_template_service.get_template(db=db, template_id=template_id)
-    if not template:
-        raise HTTPException(status_code=status.HTTP_404_NOT_FOUND, detail="Fee Template not found")
-
-    await fee_template_service.delete_template(db=db, db_obj=template)
-    # Note: In a real system, you would check if this
-    # template is linked to any active invoices before deleting.
-    return None  # FastAPI sends 204 No Content for successful DELETE with no body.
-=======
     # School isolation check
     if template.school_id != current_user.school_id:
         raise HTTPException(status_code=status.HTTP_403_FORBIDDEN, detail="Access denied.")
@@ -130,5 +77,4 @@
     #     raise HTTPException(status_code=status.HTTP_400_BAD_REQUEST, detail="Cannot delete fee template as it is currently in use.")
 
     await service.delete_fee_template(db_obj=template)  # Assumes service has this method
-    return None
->>>>>>> 665eebfa
+    return None