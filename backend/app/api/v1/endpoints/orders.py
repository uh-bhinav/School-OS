--- conflicted
+++ resolved
@@ -1,134 +1,24 @@
-<<<<<<< HEAD
-# backend/app/api/v1/endpoints/orders.py
-from uuid import uuid4
-
-from fastapi import APIRouter, Depends, HTTPException, status
-from sqlalchemy.ext.asyncio import AsyncSession
-from supabase_auth.types import User
-
-from app.core.security import get_current_user_profile, require_role
-from app.db.session import get_db
-from app.schemas.order_schema import OrderCreate, OrderOut, OrderUpdate
-from app.services import order_service
-
-router = APIRouter()
-
-
-# Helper function to generate a unique order number
-def generate_order_number() -> str:
-    # In a real app, this would use a database sequence or a guaranteed unique service
-    return f"ORD-{uuid4().hex[:8].upper()}"
-
-
-@router.post(
-    "/",
-    response_model=OrderOut,
-    status_code=status.HTTP_201_CREATED,
-    dependencies=[Depends(require_role("Parent"))],
-    tags=["E-commerce: Orders"],
-)
-async def place_new_order(
-    order_in: OrderCreate,
-    db: AsyncSession = Depends(get_db),
-    current_user: User = Depends(get_current_user_profile),
-):
-    """
-    Places a new order. Triggers stock checks and deduction. Parent only.
-    """
-    order_number = generate_order_number()
-    try:
-        new_order = await order_service.create_order(
-            db=db,
-            obj_in=order_in,
-            parent_user_id=current_user.id,
-            order_number=order_number,
-        )
-        return new_order
-    except HTTPException as e:
-        # Re-raise explicit exceptions from the service
-        raise e
-    except Exception as e:
-        # Catch any unexpected database/logic errors
-        raise HTTPException(
-            status_code=status.HTTP_500_INTERNAL_SERVER_ERROR,
-            detail=f"An unexpected error occurred while placing the order: {e}",
-        )
-
-
-@router.get("/my-orders", response_model=list[OrderOut], tags=["E-commerce: Orders"])
-async def get_my_orders(
-    db: AsyncSession = Depends(get_db),
-    current_user: User = Depends(get_current_user_profile),
-):
-    """
-    Gets all orders placed by the current authenticated parent.
-    """
-    # RLS/Service layer logic ensures only the parent's orders are returned
-    return await order_service.get_all_orders_for_parent(
-        db=db, parent_user_id=current_user.id
-    )
-
-
-@router.get("/{order_id}", response_model=OrderOut, tags=["E-commerce: Orders"])
-async def get_order_details(order_id: int, db: AsyncSession = Depends(get_db)):
-    """
-    Gets a specific order. RLS/Service must ensure user has access.
-    """
-    order = await order_service.get_order(db=db, order_id=order_id)
-    if not order:
-        raise HTTPException(
-            status_code=status.HTTP_404_NOT_FOUND, detail="Order not found"
-        )
-
-    # Implicit RLS or explicit service logic handles parent/admin access check here
-    return order
-
-
-@router.put(
-    "/{order_id}",
-    response_model=OrderOut,
-    dependencies=[Depends(require_role("Admin"))],
-    tags=["E-commerce: Orders"],
-)
-async def update_order_status(
-    order_id: int, order_in: OrderUpdate, db: AsyncSession = Depends(get_db)
-):
-    """
-    Updates the order status (e.g., Admin marks as Shipped/Completed). Admin only.
-    """
-    order = await order_service.get_order(db=db, order_id=order_id)
-    if not order:
-        raise HTTPException(
-            status_code=status.HTTP_404_NOT_FOUND, detail="Order not found"
-        )
-
-    return await order_service.update_order(db=db, db_obj=order, obj_in=order_in)
-
-
-# No DELETE endpoint provided, as financial records should be kept.
-=======
 # # backend/app/api/v1/endpoints/orders.py
 # # Standard library imports
 # from uuid import uuid4
 
-# # Third-party imports
 # from fastapi import APIRouter, Depends, HTTPException, status
 # from sqlalchemy.ext.asyncio import AsyncSession
+# from supabase_auth.types import User
 
-# # Local application imports
-# from app.core.security import get_current_user, require_role
+# from app.core.security import get_current_user_profile, require_role
 # from app.db.session import get_db
 # from app.schemas.order_schema import OrderCreate, OrderOut, OrderUpdate
+# from app.utils.order_utils import generate_order_number
 # from app.services import order_service
-# from supabase.lib.client_options import User
 
 # router = APIRouter()
 
 
-# # Helper function to generate a unique order number
-# def generate_order_number() -> str:
-#     # In a real app, this would use a database sequence or a guaranteed unique service
-#     return f"ORD-{uuid4().hex[:8].upper()}"
+# # # Helper function to generate a unique order number
+# # def generate_order_number() -> str:
+# #     # In a real app, this would use a database sequence or a guaranteed unique service
+# #     return f"ORD-{uuid4().hex[:8].upper()}"
 
 
 # @router.post(
@@ -141,7 +31,7 @@
 # async def place_new_order(
 #     order_in: OrderCreate,
 #     db: AsyncSession = Depends(get_db),
-#     current_user: User = Depends(get_current_user),
+#     current_user: User = Depends(get_current_user_profile),
 # ):
 #     """
 #     Places a new order. Triggers stock checks and deduction. Parent only.
@@ -167,7 +57,10 @@
 
 
 # @router.get("/my-orders", response_model=list[OrderOut], tags=["E-commerce: Orders"])
-# async def get_my_orders(db: AsyncSession = Depends(get_db), current_user: User = Depends(get_current_user)):
+# async def get_my_orders(
+#     db: AsyncSession = Depends(get_db),
+#     current_user: User = Depends(get_current_user_profile),
+# ):
 #     """
 #     Gets all orders placed by the current authenticated parent.
 #     """
@@ -205,5 +98,4 @@
 #     return await order_service.update_order(db=db, db_obj=order, obj_in=order_in)
 
 
-# # No DELETE endpoint provided, as financial records should be kept.
->>>>>>> 7cd0a2af
+# # No DELETE endpoint provided, as financial records should be kept.