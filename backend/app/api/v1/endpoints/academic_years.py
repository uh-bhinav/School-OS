from fastapi import APIRouter, Depends, HTTPException, status
from sqlalchemy.ext.asyncio import AsyncSession

from app.core.security import get_current_user_profile, require_role
from app.db.session import get_db
from app.models.profile import Profile
from app.schemas.academic_year_schema import (
    AcademicYearCreate,
    AcademicYearOut,
    AcademicYearUpdate,
)
from app.services import academic_year_service

# --- Router Definition ---
router = APIRouter()


@router.post(
    "/",
    response_model=AcademicYearOut,
    status_code=status.HTTP_201_CREATED,
    dependencies=[Depends(require_role("Admin"))],
)
async def create_new_academic_year(
    *,
    db: AsyncSession = Depends(get_db),
    year_in: AcademicYearCreate,
    current_profile: Profile = Depends(get_current_user_profile),
):
    if year_in.school_id != current_profile.school_id:
        raise HTTPException(
            status_code=status.HTTP_403_FORBIDDEN,
            detail="You can only create academic years for your own school.",
        )
    return await academic_year_service.create_academic_year(db=db, year_in=year_in)


@router.get(
    "/school/{school_id}/all",
    response_model=list[AcademicYearOut],
    dependencies=[Depends(require_role("Admin"))],
)
async def get_all_academic_years(
    school_id: int,
    db: AsyncSession = Depends(get_db),
    current_profile: Profile = Depends(get_current_user_profile),
):
    if school_id != current_profile.school_id:
        raise HTTPException(
            status_code=status.HTTP_403_FORBIDDEN,
            detail="You can only view academic years for your own school.",
        )
    return await academic_year_service.get_all_academic_years(db=db)


@router.get(
    "/{year_id}",
    response_model=AcademicYearOut,
    dependencies=[Depends(require_role("Admin"))],
)
async def get_academic_year_details(
    year_id: int,
    db: AsyncSession = Depends(get_db),
    current_profile: Profile = Depends(get_current_user_profile),
):
    year = await academic_year_service.get_academic_year(db, year_id)
    if not year or year.school_id != current_profile.school_id:
<<<<<<< HEAD
        raise HTTPException(
            status_code=status.HTTP_404_NOT_FOUND, detail="Academic year not found"
        )
=======
        raise HTTPException(status_code=status.HTTP_404_NOT_FOUND, detail="Academic year not found")
>>>>>>> 300c5c62
    return year


@router.put(
    "/{year_id}",
    response_model=AcademicYearOut,
    dependencies=[Depends(require_role("Admin"))],
)
async def update_academic_year_details(
    year_id: int,
    year_in: AcademicYearUpdate,
    db: AsyncSession = Depends(get_db),
    current_profile: Profile = Depends(get_current_user_profile),
):
    db_obj = await academic_year_service.get_academic_year(db, year_id)
    if not db_obj or db_obj.school_id != current_profile.school_id:
<<<<<<< HEAD
        raise HTTPException(
            status_code=status.HTTP_404_NOT_FOUND, detail="Academic year not found"
        )
    return await academic_year_service.update_academic_year(
        db, db_obj=db_obj, year_in=year_in
    )
=======
        raise HTTPException(status_code=status.HTTP_404_NOT_FOUND, detail="Academic year not found")
    return await academic_year_service.update_academic_year(db, db_obj=db_obj, year_in=year_in)
>>>>>>> 300c5c62


@router.delete(
    "/{year_id}",
    status_code=status.HTTP_204_NO_CONTENT,
    dependencies=[Depends(require_role("Admin"))],
)
async def delete_academic_year(
    year_id: int,
    db: AsyncSession = Depends(get_db),
    current_profile: Profile = Depends(get_current_user_profile),
):
    """Soft-deletes an academic year, ensuring it's from the admin's own school."""
    db_obj = await academic_year_service.get_academic_year(db, year_id)
    if not db_obj or db_obj.school_id != current_profile.school_id:
<<<<<<< HEAD
        raise HTTPException(
            status_code=status.HTTP_404_NOT_FOUND, detail="Academic year not found"
        )
=======
        raise HTTPException(status_code=status.HTTP_404_NOT_FOUND, detail="Academic year not found")
>>>>>>> 300c5c62

    # Now that ownership is confirmed, proceed with the deletion.
    await academic_year_service.soft_delete_academic_year(db, year_id=year_id)
    return None


# RESTful GET for the current active year
@router.get(
    "/{school_id}/active",
    response_model=AcademicYearOut,
    dependencies=[Depends(require_role("Admin"))],
)
async def get_the_active_year(
    school_id: int,
    db: AsyncSession = Depends(get_db),
    current_profile: Profile = Depends(get_current_user_profile),
):
    """
    Get the currently active academic year for a school.
    """
<<<<<<< HEAD
    active_year = await academic_year_service.get_active_academic_year(
        db=db, school_id=school_id
    )
=======
    active_year = await academic_year_service.get_active_academic_year(db=db, school_id=school_id)
>>>>>>> 300c5c62
    if not active_year or active_year.school_id != current_profile.school_id:
        raise HTTPException(
            status_code=status.HTTP_404_NOT_FOUND,
            detail="No active academic year found for this school.",
        )
    return active_year


# RESTful PUT for setting the active year
@router.put(
    "/{school_id}/set-active/{academic_year_id}",
    response_model=AcademicYearOut,
    dependencies=[Depends(require_role("Admin"))],
)
async def set_the_active_year(
    school_id: int,
    academic_year_id: int,
    db: AsyncSession = Depends(get_db),
    current_profile: Profile = Depends(get_current_user_profile),
):
    """
    Set a specific academic year as the active one for a school.
    """
<<<<<<< HEAD
    updated_year = await academic_year_service.set_active_academic_year(
        db=db, school_id=school_id, academic_year_id=academic_year_id
    )
=======
    updated_year = await academic_year_service.set_active_academic_year(db=db, school_id=school_id, academic_year_id=academic_year_id)
>>>>>>> 300c5c62
    if not updated_year or updated_year.school_id != current_profile.school_id:
        raise HTTPException(
            status_code=status.HTTP_404_NOT_FOUND,
            detail=("Academic year not found or does not belong to the " "specified school."),
        )
    return updated_year<|MERGE_RESOLUTION|>--- conflicted
+++ resolved
@@ -65,13 +65,7 @@
 ):
     year = await academic_year_service.get_academic_year(db, year_id)
     if not year or year.school_id != current_profile.school_id:
-<<<<<<< HEAD
-        raise HTTPException(
-            status_code=status.HTTP_404_NOT_FOUND, detail="Academic year not found"
-        )
-=======
         raise HTTPException(status_code=status.HTTP_404_NOT_FOUND, detail="Academic year not found")
->>>>>>> 300c5c62
     return year
 
 
@@ -88,17 +82,8 @@
 ):
     db_obj = await academic_year_service.get_academic_year(db, year_id)
     if not db_obj or db_obj.school_id != current_profile.school_id:
-<<<<<<< HEAD
-        raise HTTPException(
-            status_code=status.HTTP_404_NOT_FOUND, detail="Academic year not found"
-        )
-    return await academic_year_service.update_academic_year(
-        db, db_obj=db_obj, year_in=year_in
-    )
-=======
         raise HTTPException(status_code=status.HTTP_404_NOT_FOUND, detail="Academic year not found")
     return await academic_year_service.update_academic_year(db, db_obj=db_obj, year_in=year_in)
->>>>>>> 300c5c62
 
 
 @router.delete(
@@ -114,13 +99,7 @@
     """Soft-deletes an academic year, ensuring it's from the admin's own school."""
     db_obj = await academic_year_service.get_academic_year(db, year_id)
     if not db_obj or db_obj.school_id != current_profile.school_id:
-<<<<<<< HEAD
-        raise HTTPException(
-            status_code=status.HTTP_404_NOT_FOUND, detail="Academic year not found"
-        )
-=======
         raise HTTPException(status_code=status.HTTP_404_NOT_FOUND, detail="Academic year not found")
->>>>>>> 300c5c62
 
     # Now that ownership is confirmed, proceed with the deletion.
     await academic_year_service.soft_delete_academic_year(db, year_id=year_id)
@@ -141,13 +120,7 @@
     """
     Get the currently active academic year for a school.
     """
-<<<<<<< HEAD
-    active_year = await academic_year_service.get_active_academic_year(
-        db=db, school_id=school_id
-    )
-=======
     active_year = await academic_year_service.get_active_academic_year(db=db, school_id=school_id)
->>>>>>> 300c5c62
     if not active_year or active_year.school_id != current_profile.school_id:
         raise HTTPException(
             status_code=status.HTTP_404_NOT_FOUND,
@@ -171,13 +144,7 @@
     """
     Set a specific academic year as the active one for a school.
     """
-<<<<<<< HEAD
-    updated_year = await academic_year_service.set_active_academic_year(
-        db=db, school_id=school_id, academic_year_id=academic_year_id
-    )
-=======
     updated_year = await academic_year_service.set_active_academic_year(db=db, school_id=school_id, academic_year_id=academic_year_id)
->>>>>>> 300c5c62
     if not updated_year or updated_year.school_id != current_profile.school_id:
         raise HTTPException(
             status_code=status.HTTP_404_NOT_FOUND,
