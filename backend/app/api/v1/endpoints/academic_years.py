--- conflicted
+++ resolved
@@ -1,7 +1,3 @@
-<<<<<<< HEAD
-=======
-# REPLACE the entire import block at the top of the file with this:
->>>>>>> b9cccc4c
 from fastapi import APIRouter, Depends, HTTPException, status
 from sqlalchemy.ext.asyncio import AsyncSession
 
@@ -96,33 +92,20 @@
     response_model=AcademicYearOut,
     dependencies=[Depends(require_role("Admin"))],
 )
-<<<<<<< HEAD
-async def activate_academic_year_endpoint(
-    academic_year_id: int,
-    db: AsyncSession = Depends(get_db),
-=======
-# This is the corrected function
 async def set_the_active_year(
     school_id: int, academic_year_id: int, db: AsyncSession = Depends(get_db)
->>>>>>> b9cccc4c
 ):
-    updated_year = await academic_year_service.activate_academic_year(
-        db, academic_year_id
+    """
+    Set a specific academic year as the active one for a school.
+    """
+    updated_year = await academic_year_service.set_active_academic_year(
+        db=db, school_id=school_id, academic_year_id=academic_year_id
     )
     if not updated_year:
-        # E501 Fix: Breaking the detail string
         raise HTTPException(
-<<<<<<< HEAD
-            status_code=status.HTTP_404_NOT_FOUND, detail="Academic year not found "
-=======
             status_code=status.HTTP_404_NOT_FOUND,
-            # The long line is broken into a multi-line string
             detail=(
                 "Academic year not found or does not belong to the " "specified school."
             ),
->>>>>>> b9cccc4c
         )
-    return updated_year
-
-
-# A newline character is implicitly added here at the end of the file.+    return updated_year