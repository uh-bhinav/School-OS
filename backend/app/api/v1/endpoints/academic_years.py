--- conflicted
+++ resolved
@@ -1,4 +1,4 @@
-from typing import list  # Ensure list is imported or use built-in
+from typing import Optional, list  # Ensure list is imported or use built-in
 
 # CRITICAL FIX: Add ALL missing FastAPI/Dependency Imports
 from fastapi import APIRouter, Depends, HTTPException, status
@@ -22,12 +22,10 @@
     "/",
     response_model=AcademicYearOut,
     status_code=status.HTTP_201_CREATED,
-    dependencies=[Depends(require_role("Admin"))],  # F821 FIX: require_role is imported
+    dependencies=[Depends(require_role("Admin"))],
 )
 async def create_new_academic_year(
-    *,
-    db: AsyncSession = Depends(get_db),
-    year_in: AcademicYearCreate,  # F821 FIX: Depends/get_db imported
+    *, db: AsyncSession = Depends(get_db), year_in: AcademicYearCreate
 ):
     return await academic_year_service.create_academic_year(db=db, year_in=year_in)
 
@@ -90,12 +88,9 @@
         )
     return None
 
-<<<<<<< HEAD
+# --- RESOLVED MERGE CONFLICT: KEEPING BOTH FEATURES WITH RESTFUL PUT/GET ---
 
-@router.post(
-    "/{academic_year_id}/activate",
-=======
-
+# RESTful GET for the current active year (from main branch)
 @router.get(
     "/{school_id}/active",
     response_model=AcademicYearOut,
@@ -106,6 +101,7 @@
     """
     Get the currently active academic year for a school.
     """
+    # NOTE: The service needs to implement get_active_academic_year
     active_year = await academic_year_service.get_active_academic_year(
         db=db, school_id=school_id
     )
@@ -117,31 +113,30 @@
     return active_year
 
 
+# RESTful PUT for setting the active year (from main branch)
 @router.put(
     "/{school_id}/set-active/{academic_year_id}",
->>>>>>> 59122cf0
     response_model=AcademicYearOut,
     dependencies=[Depends(require_role("Admin"))],
 )
 async def activate_academic_year_endpoint(
-    # Renamed to avoid confusion with service function
+    # Renamed to clarify it's the endpoint function
+    school_id: int, 
     academic_year_id: int,
     db: AsyncSession = Depends(get_db),
 ):
+    """
+    Sets a specific academic year as the one and only active year for the school.
+    """
     updated_year = await academic_year_service.activate_academic_year(
         db, academic_year_id
     )
     if not updated_year:
-        # E501 Fix: Breaking the detail string
+        # E501 Fix: Using parentheses to break the line cleanly
         raise HTTPException(
             status_code=status.HTTP_404_NOT_FOUND,
-<<<<<<< HEAD
-            detail="Academic year not found or does"
-            " not belong to the specified school.",
-=======
             detail=(
                 "Academic year not found or does not belong to the specified school."
             ),
->>>>>>> 59122cf0
         )
     return updated_year