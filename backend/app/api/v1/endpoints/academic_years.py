<<<<<<< HEAD
=======
from typing import Optional, list  # Ensure list is imported or use built-in

# CRITICAL FIX: Add ALL missing FastAPI/Dependency Imports
>>>>>>> cd4e7981
from fastapi import APIRouter, Depends, HTTPException, status
from sqlalchemy.ext.asyncio import AsyncSession

from app.core.security import require_role
from app.db.session import get_db
from app.schemas.academic_year_schema import (
    AcademicYearCreate,
    AcademicYearOut,
    AcademicYearUpdate,
)
from app.services import academic_year_service

# --- Router Definition ---
router = APIRouter()


@router.post(
    "/",
    response_model=AcademicYearOut,
    status_code=status.HTTP_201_CREATED,
    dependencies=[Depends(require_role("Admin"))],
)
async def create_new_academic_year(
<<<<<<< HEAD
    *,
    db: AsyncSession = Depends(get_db),
    year_in: AcademicYearCreate,
=======
    *, db: AsyncSession = Depends(get_db), year_in: AcademicYearCreate
>>>>>>> cd4e7981
):
    return await academic_year_service.create_academic_year(db=db, year_in=year_in)


@router.get(
    "/all",
    response_model=list[AcademicYearOut],
    dependencies=[Depends(require_role("Admin"))],
)
async def get_all_academic_years(db: AsyncSession = Depends(get_db)):
    return await academic_year_service.get_all_academic_years(db=db)


@router.get(
    "/{year_id}",
    response_model=AcademicYearOut,
    dependencies=[Depends(require_role("Admin"))],
)
async def get_academic_year_details(year_id: int, db: AsyncSession = Depends(get_db)):
    year = await academic_year_service.get_academic_year(db, year_id)
    if not year:
        raise HTTPException(
            status_code=status.HTTP_404_NOT_FOUND, detail="Academic year not found"
        )
    return year


@router.put(
    "/{year_id}",
    response_model=AcademicYearOut,
    dependencies=[Depends(require_role("Admin"))],
)
async def update_academic_year_details(
    year_id: int,
    year_in: AcademicYearUpdate,
    db: AsyncSession = Depends(get_db),
):
    db_obj = await academic_year_service.get_academic_year(db, year_id)
    if not db_obj:
        raise HTTPException(
            status_code=status.HTTP_404_NOT_FOUND, detail="Academic year not found"
        )
    return await academic_year_service.update_academic_year(
        db, db_obj=db_obj, year_in=year_in
    )


@router.delete(
    "/{year_id}",
    status_code=status.HTTP_204_NO_CONTENT,
    dependencies=[Depends(require_role("Admin"))],
)
async def delete_academic_year(year_id: int, db: AsyncSession = Depends(get_db)):
    deleted_year = await academic_year_service.soft_delete_academic_year(
        db, year_id=year_id
    )
    if not deleted_year:
        raise HTTPException(
            status_code=status.HTTP_404_NOT_FOUND, detail="Academic year not found"
        )
    return None

# --- RESOLVED MERGE CONFLICT: KEEPING BOTH FEATURES WITH RESTFUL PUT/GET ---

# RESTful GET for the current active year (from main branch)
@router.get(
    "/{school_id}/active",
    response_model=AcademicYearOut,
    # This can be accessed by any authenticated user of the school
    dependencies=[Depends(require_role("Admin"))],  # Or Teacher, Parent, etc.
)
async def get_the_active_year(school_id: int, db: AsyncSession = Depends(get_db)):
    """
    Get the currently active academic year for a school.
    """
    # NOTE: The service needs to implement get_active_academic_year
    active_year = await academic_year_service.get_active_academic_year(
        db=db, school_id=school_id
    )
    if not active_year:
        raise HTTPException(
            status_code=status.HTTP_404_NOT_FOUND,
            detail="No active academic year found for this school.",
        )
    return active_year


# RESTful PUT for setting the active year (from main branch)
@router.put(
    "/{school_id}/set-active/{academic_year_id}",
    response_model=AcademicYearOut,
    dependencies=[Depends(require_role("Admin"))],
)
<<<<<<< HEAD
async def set_the_active_year(
    school_id: int, academic_year_id: int, db: AsyncSession = Depends(get_db)
):
    """
    Set a specific academic year as the active one for a school.
    """
    updated_year = await academic_year_service.set_active_academic_year(
        db=db, school_id=school_id, academic_year_id=academic_year_id
    )
    if not updated_year:
        raise HTTPException(
            status_code=status.HTTP_404_NOT_FOUND,
            detail=(
                "Academic year not found or does not belong to the " "specified school."
=======
async def activate_academic_year_endpoint(
    # Renamed to clarify it's the endpoint function
    school_id: int, 
    academic_year_id: int,
    db: AsyncSession = Depends(get_db),
):
    """
    Sets a specific academic year as the one and only active year for the school.
    """
    updated_year = await academic_year_service.activate_academic_year(
        db, academic_year_id
    )
    if not updated_year:
        # E501 Fix: Using parentheses to break the line cleanly
        raise HTTPException(
            status_code=status.HTTP_404_NOT_FOUND,
            detail=(
                "Academic year not found or does not belong to the specified school."
>>>>>>> cd4e7981
            ),
        )
    return updated_year<|MERGE_RESOLUTION|>--- conflicted
+++ resolved
@@ -1,9 +1,3 @@
-<<<<<<< HEAD
-=======
-from typing import Optional, list  # Ensure list is imported or use built-in
-
-# CRITICAL FIX: Add ALL missing FastAPI/Dependency Imports
->>>>>>> cd4e7981
 from fastapi import APIRouter, Depends, HTTPException, status
 from sqlalchemy.ext.asyncio import AsyncSession
 
@@ -27,13 +21,7 @@
     dependencies=[Depends(require_role("Admin"))],
 )
 async def create_new_academic_year(
-<<<<<<< HEAD
-    *,
-    db: AsyncSession = Depends(get_db),
-    year_in: AcademicYearCreate,
-=======
     *, db: AsyncSession = Depends(get_db), year_in: AcademicYearCreate
->>>>>>> cd4e7981
 ):
     return await academic_year_service.create_academic_year(db=db, year_in=year_in)
 
@@ -96,20 +84,17 @@
         )
     return None
 
-# --- RESOLVED MERGE CONFLICT: KEEPING BOTH FEATURES WITH RESTFUL PUT/GET ---
 
-# RESTful GET for the current active year (from main branch)
+# RESTful GET for the current active year
 @router.get(
     "/{school_id}/active",
     response_model=AcademicYearOut,
-    # This can be accessed by any authenticated user of the school
-    dependencies=[Depends(require_role("Admin"))],  # Or Teacher, Parent, etc.
+    dependencies=[Depends(require_role("Admin"))],
 )
 async def get_the_active_year(school_id: int, db: AsyncSession = Depends(get_db)):
     """
     Get the currently active academic year for a school.
     """
-    # NOTE: The service needs to implement get_active_academic_year
     active_year = await academic_year_service.get_active_academic_year(
         db=db, school_id=school_id
     )
@@ -121,13 +106,12 @@
     return active_year
 
 
-# RESTful PUT for setting the active year (from main branch)
+# RESTful PUT for setting the active year
 @router.put(
     "/{school_id}/set-active/{academic_year_id}",
     response_model=AcademicYearOut,
     dependencies=[Depends(require_role("Admin"))],
 )
-<<<<<<< HEAD
 async def set_the_active_year(
     school_id: int, academic_year_id: int, db: AsyncSession = Depends(get_db)
 ):
@@ -142,26 +126,6 @@
             status_code=status.HTTP_404_NOT_FOUND,
             detail=(
                 "Academic year not found or does not belong to the " "specified school."
-=======
-async def activate_academic_year_endpoint(
-    # Renamed to clarify it's the endpoint function
-    school_id: int, 
-    academic_year_id: int,
-    db: AsyncSession = Depends(get_db),
-):
-    """
-    Sets a specific academic year as the one and only active year for the school.
-    """
-    updated_year = await academic_year_service.activate_academic_year(
-        db, academic_year_id
-    )
-    if not updated_year:
-        # E501 Fix: Using parentheses to break the line cleanly
-        raise HTTPException(
-            status_code=status.HTTP_404_NOT_FOUND,
-            detail=(
-                "Academic year not found or does not belong to the specified school."
->>>>>>> cd4e7981
             ),
         )
     return updated_year