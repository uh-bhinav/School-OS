# backend/app/api/v1/endpoints/academic_years.py

from fastapi import APIRouter, Depends, HTTPException, status
from sqlalchemy.ext.asyncio import AsyncSession

from app.core.security import require_role
from app.db.session import get_db
# This is the corrected import block
from app.schemas.academic_year_schema import (
    AcademicYearCreate,
    AcademicYearOut,
<<<<<<< HEAD
    AcademicYearUpdate,  # Added AcademicYearUpdate
=======
    AcademicYearUpdate,
>>>>>>> 59122cf0
)
from app.services import academic_year_service

router = APIRouter()


@router.post(
    "/",
    response_model=AcademicYearOut,
    status_code=status.HTTP_201_CREATED,
    dependencies=[Depends(require_role("Admin"))],
)
async def create_new_academic_year(
    year_in: AcademicYearCreate, db: AsyncSession = Depends(get_db)
):
    """
    Create a new academic year. Admin only.
    """
    return await academic_year_service.create_academic_year(db=db, year_in=year_in)


@router.get(
    "/{year_id}",
    response_model=AcademicYearOut,
    dependencies=[Depends(require_role("Admin", "Teacher"))],
)
async def get_academic_year_by_id(year_id: int, db: AsyncSession = Depends(get_db)):
    """
    Get a single academic year by its ID.
    """
    db_year = await academic_year_service.get_academic_year(db, year_id=year_id)
    if not db_year:
        raise HTTPException(
            status_code=status.HTTP_404_NOT_FOUND,
            detail="Academic year not found",
        )
    return db_year


@router.get(
    "/school/{school_id}",
    response_model=list[AcademicYearOut],
    dependencies=[Depends(require_role("Admin"))],
)
async def get_all_years_for_school(school_id: int, db: AsyncSession = Depends(get_db)):
    """
    Get all active academic years for a specific school.
    """
    return await academic_year_service.get_all_academic_years_for_school(
        db, school_id=school_id
    )


@router.put(
    "/{year_id}",
    response_model=AcademicYearOut,
    dependencies=[Depends(require_role("Admin"))],
)
async def update_academic_year_details(
    year_id: int,
    year_in: AcademicYearUpdate,
    db: AsyncSession = Depends(get_db),
):
    """
    Update an academic year's details.
    """
    db_obj = await academic_year_service.get_academic_year(db, year_id=year_id)
    if not db_obj:
        raise HTTPException(
            status_code=status.HTTP_404_NOT_FOUND,
            detail="Academic year not found",
        )
    return await academic_year_service.update_academic_year(
        db, db_obj=db_obj, year_in=year_in
    )


@router.delete(
    "/{year_id}",
    status_code=status.HTTP_204_NO_CONTENT,
    dependencies=[Depends(require_role("Admin"))],
)
async def delete_academic_year(year_id: int, db: AsyncSession = Depends(get_db)):
    """
    Soft-deletes an academic year.
    """
    deleted_year = await academic_year_service.soft_delete_academic_year(
        db, year_id=year_id
    )
    if not deleted_year:
        raise HTTPException(
            status_code=status.HTTP_404_NOT_FOUND,
            detail=f"Active academic year with id {year_id} not found",
        )
    return None


@router.get(
    "/{school_id}/active",
    response_model=AcademicYearOut,
    # This can be accessed by any authenticated user of the school
    dependencies=[Depends(require_role("Admin"))],  # Or Teacher, Parent, etc.
)
async def get_the_active_year(school_id: int, db: AsyncSession = Depends(get_db)):
    """
    Get the currently active academic year for a school.
    """
    active_year = await academic_year_service.get_active_academic_year(
        db=db, school_id=school_id
    )
    if not active_year:
        raise HTTPException(
            status_code=status.HTTP_404_NOT_FOUND,
            detail="No active academic year found for this school.",
        )
    return active_year


@router.put(
    "/{school_id}/set-active/{academic_year_id}",
    response_model=AcademicYearOut,
    dependencies=[Depends(require_role("Admin"))],
)
# This is the corrected function
async def set_the_active_year(
    school_id: int, academic_year_id: int, db: AsyncSession = Depends(get_db)
):
    """
    Set a specific academic year as the active one for a school.
    """
    updated_year = await academic_year_service.set_active_academic_year(
        db=db, school_id=school_id, academic_year_id=academic_year_id
    )
    if not updated_year:
        raise HTTPException(
            status_code=status.HTTP_404_NOT_FOUND,
<<<<<<< HEAD
            # The long line is broken into a multi-line string
            detail=(
                "Academic year not found or does not belong to the "
                "specified school."
=======
            detail=(
                "Academic year not found or does not belong to the specified school."
>>>>>>> 59122cf0
            ),
        )
    return updated_year

# A newline character is implicitly added here at the end of the file.<|MERGE_RESOLUTION|>--- conflicted
+++ resolved
@@ -9,11 +9,7 @@
 from app.schemas.academic_year_schema import (
     AcademicYearCreate,
     AcademicYearOut,
-<<<<<<< HEAD
     AcademicYearUpdate,  # Added AcademicYearUpdate
-=======
-    AcademicYearUpdate,
->>>>>>> 59122cf0
 )
 from app.services import academic_year_service
 
@@ -150,15 +146,10 @@
     if not updated_year:
         raise HTTPException(
             status_code=status.HTTP_404_NOT_FOUND,
-<<<<<<< HEAD
             # The long line is broken into a multi-line string
             detail=(
                 "Academic year not found or does not belong to the "
                 "specified school."
-=======
-            detail=(
-                "Academic year not found or does not belong to the specified school."
->>>>>>> 59122cf0
             ),
         )
     return updated_year
