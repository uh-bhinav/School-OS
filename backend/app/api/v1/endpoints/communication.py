<<<<<<< HEAD
# # backend/app/api/v1/endpoints/communication.py
# from fastapi import APIRouter, Depends, status
# from sqlalchemy.ext.asyncio import AsyncSession

# from app.core.security import get_current_user
# from app.db.session import get_db
# from app.schemas.communication_schema import (
#     ConversationCreate,
#     ConversationOut,
#     MessageCreate,
#     MessageOut,
# )
# from app.services import communication_service
# from supabase.lib.client_options import User
=======
# backend/app/api/v1/endpoints/communication.py
from fastapi import APIRouter, Depends, status
from sqlalchemy.ext.asyncio import AsyncSession

from app.core.security import get_current_user_profile
from app.db.session import get_db
from app.models.profile import Profile
from app.schemas.communication_schema import (
    ConversationCreate,
    ConversationOut,
    MessageCreate,
    MessageOut,
)
from app.services import communication_service
>>>>>>> 9c86cbc8

# router = APIRouter()

# router = APIRouter()

# # --- Conversation Endpoints ---

<<<<<<< HEAD
=======
@router.post(
    "/conversations/",
    response_model=ConversationOut,
    status_code=status.HTTP_201_CREATED,
    tags=["Communication: Chat"],
)
async def start_new_conversation(
    conv_in: ConversationCreate,
    db: AsyncSession = Depends(get_db),
    current_profile: Profile = Depends(get_current_user_profile),
):
    """Starts a new conversation thread with one or more recipients."""
    conversation = await communication_service.create_conversation(db=db, obj_in=conv_in, creator_user_id=current_profile.user_id)
    return ConversationOut.model_validate(conversation, from_attributes=True)
>>>>>>> 9c86cbc8

# @router.post(
#     "/conversations",
#     response_model=ConversationOut,
#     status_code=status.HTTP_201_CREATED,
#     tags=["Communication: Chat"],
# )
# async def start_new_conversation(
#     conv_in: ConversationCreate,
#     db: AsyncSession = Depends(get_db),
#     current_user: User = Depends(get_current_user),
# ):
#     """Starts a new conversation thread with one or more recipients."""
#     return await communication_service.create_conversation(db=db, obj_in=conv_in, creator_user_id=current_user.id)

<<<<<<< HEAD
=======
@router.get(
    "/conversations/me/",
    response_model=list[ConversationOut],
    tags=["Communication: Chat"],
)
async def get_my_conversations(
    db: AsyncSession = Depends(get_db),
    current_profile: Profile = Depends(get_current_user_profile),
):
    """Retrieves all conversations the current user is a participant in."""
    # RLS and service logic ensure the user only sees chats they belong to.
    conversations = await communication_service.get_user_conversations(db=db, user_id=current_profile.user_id)
    return [ConversationOut.model_validate(conversation, from_attributes=True) for conversation in conversations]
>>>>>>> 9c86cbc8

# @router.get(
#     "/conversations/me",
#     response_model=list[ConversationOut],
#     tags=["Communication: Chat"],
# )
# async def get_my_conversations(db: AsyncSession = Depends(get_db), current_user: User = Depends(get_current_user)):
#     """Retrieves all conversations the current user is a participant in."""
#     # RLS and service logic ensure the user only sees chats they belong to.
#     return await communication_service.get_user_conversations(db=db, user_id=current_user.id)


# # --- Message Endpoints ---

<<<<<<< HEAD
=======
@router.post(
    "/conversations/{conversation_id}/messages/",
    response_model=MessageOut,
    status_code=status.HTTP_201_CREATED,
    tags=["Communication: Chat"],
)
async def send_new_message(
    conversation_id: int,
    message_in: MessageCreate,
    db: AsyncSession = Depends(get_db),
    current_profile: Profile = Depends(get_current_user_profile),
):
    """Sends a new message to an existing conversation."""
    message = await communication_service.create_message(
        db=db,
        conversation_id=conversation_id,
        obj_in=message_in,
        sender_id=current_profile.user_id,
    )
    return MessageOut.model_validate(message, from_attributes=True)
>>>>>>> 9c86cbc8

# @router.post(
#     "/messages",
#     response_model=MessageOut,
#     status_code=status.HTTP_201_CREATED,
#     tags=["Communication: Chat"],
# )
# async def send_new_message(
#     message_in: MessageCreate,
#     db: AsyncSession = Depends(get_db),
#     current_user: User = Depends(get_current_user),
# ):
#     """Sends a new message to an existing conversation."""
#     return await communication_service.create_message(db=db, obj_in=message_in, sender_id=current_user.id)

<<<<<<< HEAD

# @router.get(
#     "/conversations/{conversation_id}/messages",
#     response_model=list[MessageOut],
#     tags=["Communication: Chat"],
# )
# async def get_chat_history(conversation_id: int, db: AsyncSession = Depends(get_db)):
#     """Retrieves all messages for a specific conversation (RLS enforces access)."""
#     return await communication_service.get_messages_in_conversation(db=db, conversation_id=conversation_id)
=======
@router.get(
    "/conversations/{conversation_id}/messages/",
    response_model=list[MessageOut],
    tags=["Communication: Chat"],
)
async def get_chat_history(conversation_id: int, db: AsyncSession = Depends(get_db)):
    """Retrieves all messages for a specific conversation (RLS enforces access)."""
    messages = await communication_service.get_messages_in_conversation(db=db, conversation_id=conversation_id)
    return [MessageOut.model_validate(message, from_attributes=True) for message in messages]
>>>>>>> 9c86cbc8
<|MERGE_RESOLUTION|>--- conflicted
+++ resolved
@@ -1,19 +1,3 @@
-<<<<<<< HEAD
-# # backend/app/api/v1/endpoints/communication.py
-# from fastapi import APIRouter, Depends, status
-# from sqlalchemy.ext.asyncio import AsyncSession
-
-# from app.core.security import get_current_user
-# from app.db.session import get_db
-# from app.schemas.communication_schema import (
-#     ConversationCreate,
-#     ConversationOut,
-#     MessageCreate,
-#     MessageOut,
-# )
-# from app.services import communication_service
-# from supabase.lib.client_options import User
-=======
 # backend/app/api/v1/endpoints/communication.py
 from fastapi import APIRouter, Depends, status
 from sqlalchemy.ext.asyncio import AsyncSession
@@ -28,16 +12,12 @@
     MessageOut,
 )
 from app.services import communication_service
->>>>>>> 9c86cbc8
 
-# router = APIRouter()
+router = APIRouter()
 
-# router = APIRouter()
+# --- Conversation Endpoints ---
 
-# # --- Conversation Endpoints ---
 
-<<<<<<< HEAD
-=======
 @router.post(
     "/conversations/",
     response_model=ConversationOut,
@@ -52,24 +32,8 @@
     """Starts a new conversation thread with one or more recipients."""
     conversation = await communication_service.create_conversation(db=db, obj_in=conv_in, creator_user_id=current_profile.user_id)
     return ConversationOut.model_validate(conversation, from_attributes=True)
->>>>>>> 9c86cbc8
 
-# @router.post(
-#     "/conversations",
-#     response_model=ConversationOut,
-#     status_code=status.HTTP_201_CREATED,
-#     tags=["Communication: Chat"],
-# )
-# async def start_new_conversation(
-#     conv_in: ConversationCreate,
-#     db: AsyncSession = Depends(get_db),
-#     current_user: User = Depends(get_current_user),
-# ):
-#     """Starts a new conversation thread with one or more recipients."""
-#     return await communication_service.create_conversation(db=db, obj_in=conv_in, creator_user_id=current_user.id)
 
-<<<<<<< HEAD
-=======
 @router.get(
     "/conversations/me/",
     response_model=list[ConversationOut],
@@ -83,23 +47,11 @@
     # RLS and service logic ensure the user only sees chats they belong to.
     conversations = await communication_service.get_user_conversations(db=db, user_id=current_profile.user_id)
     return [ConversationOut.model_validate(conversation, from_attributes=True) for conversation in conversations]
->>>>>>> 9c86cbc8
-
-# @router.get(
-#     "/conversations/me",
-#     response_model=list[ConversationOut],
-#     tags=["Communication: Chat"],
-# )
-# async def get_my_conversations(db: AsyncSession = Depends(get_db), current_user: User = Depends(get_current_user)):
-#     """Retrieves all conversations the current user is a participant in."""
-#     # RLS and service logic ensure the user only sees chats they belong to.
-#     return await communication_service.get_user_conversations(db=db, user_id=current_user.id)
 
 
 # # --- Message Endpoints ---
 
-<<<<<<< HEAD
-=======
+
 @router.post(
     "/conversations/{conversation_id}/messages/",
     response_model=MessageOut,
@@ -120,33 +72,8 @@
         sender_id=current_profile.user_id,
     )
     return MessageOut.model_validate(message, from_attributes=True)
->>>>>>> 9c86cbc8
 
-# @router.post(
-#     "/messages",
-#     response_model=MessageOut,
-#     status_code=status.HTTP_201_CREATED,
-#     tags=["Communication: Chat"],
-# )
-# async def send_new_message(
-#     message_in: MessageCreate,
-#     db: AsyncSession = Depends(get_db),
-#     current_user: User = Depends(get_current_user),
-# ):
-#     """Sends a new message to an existing conversation."""
-#     return await communication_service.create_message(db=db, obj_in=message_in, sender_id=current_user.id)
 
-<<<<<<< HEAD
-
-# @router.get(
-#     "/conversations/{conversation_id}/messages",
-#     response_model=list[MessageOut],
-#     tags=["Communication: Chat"],
-# )
-# async def get_chat_history(conversation_id: int, db: AsyncSession = Depends(get_db)):
-#     """Retrieves all messages for a specific conversation (RLS enforces access)."""
-#     return await communication_service.get_messages_in_conversation(db=db, conversation_id=conversation_id)
-=======
 @router.get(
     "/conversations/{conversation_id}/messages/",
     response_model=list[MessageOut],
@@ -155,5 +82,4 @@
 async def get_chat_history(conversation_id: int, db: AsyncSession = Depends(get_db)):
     """Retrieves all messages for a specific conversation (RLS enforces access)."""
     messages = await communication_service.get_messages_in_conversation(db=db, conversation_id=conversation_id)
-    return [MessageOut.model_validate(message, from_attributes=True) for message in messages]
->>>>>>> 9c86cbc8
+    return [MessageOut.model_validate(message, from_attributes=True) for message in messages]