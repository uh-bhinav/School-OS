<<<<<<< HEAD
# app/api/v1/endpoints/students.py (FIXED)
from typing import Optional, list  # Ensure list is imported or use built-in
=======
from typing import Optional
>>>>>>> 59122cf0

from fastapi import APIRouter, Depends, HTTPException, status
from sqlalchemy.ext.asyncio import AsyncSession
from supabase import Client

from app.core.security import (
    get_current_user_profile,
    get_supabase_client,
    require_role,
)
from app.db.session import get_db
from app.models.profile import Profile
from app.schemas.student_schema import (
<<<<<<< HEAD
    StudentAcademicSummaryOut,
=======
    StudentAcademicSummaryOut,  # Added import
>>>>>>> 59122cf0
    StudentBulkPromoteIn,
    StudentBulkPromoteOut,
    StudentCreate,
    StudentOut,
    StudentUpdate,
)
from app.services import student_service

router = APIRouter()


@router.post(
    "/",
    response_model=StudentOut,
    status_code=status.HTTP_201_CREATED,
    dependencies=[Depends(require_role("Admin"))],
)
async def enroll_new_student(
    *,
    db: AsyncSession = Depends(get_db),
    supabase: Client = Depends(get_supabase_client),
    student_in: StudentCreate,
):
    """
    Enroll a new student into a school. Admin only.
    """
    student = await student_service.create_student(
        db=db, supabase=supabase, student_in=student_in
    )
    if not student:
        raise HTTPException(
            status_code=status.HTTP_400_BAD_REQUEST,
            detail=(
                "Failed to create student. The user may already exist "
                "or input data is invalid."
            ),
        )
    # Re-fetch to load the nested profile data correctly for the response
    return await student_service.get_student(db=db, student_id=student.student_id)


@router.get(
    "/{student_id}",
    response_model=StudentOut,
    dependencies=[Depends(require_role("Admin", "Teacher"))],
)
async def get_student_by_id(student_id: int, db: AsyncSession = Depends(get_db)):
    db_student = await student_service.get_student(db=db, student_id=student_id)
    if not db_student:
        raise HTTPException(
            status_code=status.HTTP_404_NOT_FOUND, detail="Student not found"
        )
    return db_student


@router.put(
    "/{student_id}",
    response_model=StudentOut,
    dependencies=[Depends(require_role("Admin"))],
)
async def update_existing_student(
    student_id: int, *, db: AsyncSession = Depends(get_db), student_in: StudentUpdate
):
    db_student = await student_service.get_student(db=db, student_id=student_id)
    if not db_student:
        raise HTTPException(
            status_code=status.HTTP_404_NOT_FOUND, detail="Student not found"
        )

    return await student_service.update_student(
        db=db, db_obj=db_student, student_in=student_in
    )


@router.delete(
    "/{student_id}",
    status_code=status.HTTP_204_NO_CONTENT,
    dependencies=[Depends(require_role("Admin"))],
)
async def delete_student(student_id: int, db: AsyncSession = Depends(get_db)):
    """
    Soft-deletes a student and their associated profile.
    """
    deleted_student = await student_service.soft_delete_student(
        db, student_id=student_id
    )
    if not deleted_student:
        raise HTTPException(
            status_code=status.HTTP_404_NOT_FOUND,
            detail=f"Active student with id {student_id} not found",
        )
    return None


@router.get(
    "/search",
    response_model=list[StudentOut],
<<<<<<< HEAD
    dependencies=[Depends(require_role("Admin"))],
=======
    dependencies=[Depends(require_role("Admin"))],  # Or other appropriate roles
>>>>>>> 59122cf0
)
async def search_for_students(
    name: Optional[str] = None,
    class_id: Optional[int] = None,
    roll_number: Optional[str] = None,
    db: AsyncSession = Depends(get_db),
    current_profile: Profile = Depends(get_current_user_profile),
):
    """
    Search for students by name, class, or roll number.
    """
    students = await student_service.search_students(
        db=db,
        school_id=current_profile.school_id,
        name=name,
        class_id=class_id,
        roll_number=roll_number,
    )
    if not students:
        raise HTTPException(
            status_code=status.HTTP_404_NOT_FOUND,
            detail="No students found matching the criteria.",
        )
    return students


@router.post(
    "/promote",
    response_model=StudentBulkPromoteOut,
    status_code=status.HTTP_200_OK,
    dependencies=[Depends(require_role("Admin"))],
)
async def promote_students_in_bulk(  # FIX: Removed invalid token 'cd' from parameters
    promotion_in: StudentBulkPromoteIn,
    db: AsyncSession = Depends(get_db),
):
    """
    Promote a list of students to a new class.
    """
    result = await student_service.bulk_promote_students(
        db=db, promotion_data=promotion_in
    )
    if result["promoted_count"] == 0:
        raise HTTPException(
            status_code=status.HTTP_404_NOT_FOUND,
            detail="No students were updated. Check if the student IDs are valid.",
        )
    return result


@router.get(
    "/{student_id}/academic-summary",
    response_model=StudentAcademicSummaryOut,
<<<<<<< HEAD
    dependencies=[Depends(require_role("Admin"))],
=======
    dependencies=[Depends(require_role("Admin"))],  # Also for Teachers, Parents
>>>>>>> 59122cf0
)
async def get_student_summary(
    student_id: int,
    academic_year_id: Optional[int] = None,
    db: AsyncSession = Depends(get_db),
):
    """
    Get a consolidated academic summary for a student,
    including attendance and marks.
    """
    summary = await student_service.get_student_academic_summary(
        db=db, student_id=student_id, academic_year_id=academic_year_id
    )
    if not summary:
        raise HTTPException(
            status_code=status.HTTP_404_NOT_FOUND,
            detail="Could not generate summary for the given student.",
        )
    return summary<|MERGE_RESOLUTION|>--- conflicted
+++ resolved
@@ -1,9 +1,4 @@
-<<<<<<< HEAD
-# app/api/v1/endpoints/students.py (FIXED)
-from typing import Optional, list  # Ensure list is imported or use built-in
-=======
 from typing import Optional
->>>>>>> 59122cf0
 
 from fastapi import APIRouter, Depends, HTTPException, status
 from sqlalchemy.ext.asyncio import AsyncSession
@@ -17,11 +12,7 @@
 from app.db.session import get_db
 from app.models.profile import Profile
 from app.schemas.student_schema import (
-<<<<<<< HEAD
     StudentAcademicSummaryOut,
-=======
-    StudentAcademicSummaryOut,  # Added import
->>>>>>> 59122cf0
     StudentBulkPromoteIn,
     StudentBulkPromoteOut,
     StudentCreate,
@@ -119,11 +110,7 @@
 @router.get(
     "/search",
     response_model=list[StudentOut],
-<<<<<<< HEAD
-    dependencies=[Depends(require_role("Admin"))],
-=======
     dependencies=[Depends(require_role("Admin"))],  # Or other appropriate roles
->>>>>>> 59122cf0
 )
 async def search_for_students(
     name: Optional[str] = None,
@@ -156,7 +143,7 @@
     status_code=status.HTTP_200_OK,
     dependencies=[Depends(require_role("Admin"))],
 )
-async def promote_students_in_bulk(  # FIX: Removed invalid token 'cd' from parameters
+async def promote_students_in_bulk(
     promotion_in: StudentBulkPromoteIn,
     db: AsyncSession = Depends(get_db),
 ):
@@ -177,11 +164,7 @@
 @router.get(
     "/{student_id}/academic-summary",
     response_model=StudentAcademicSummaryOut,
-<<<<<<< HEAD
     dependencies=[Depends(require_role("Admin"))],
-=======
-    dependencies=[Depends(require_role("Admin"))],  # Also for Teachers, Parents
->>>>>>> 59122cf0
 )
 async def get_student_summary(
     student_id: int,
