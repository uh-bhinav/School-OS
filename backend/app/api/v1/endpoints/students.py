--- conflicted
+++ resolved
@@ -35,13 +35,6 @@
     """
     Enroll a new student. Only admins can perform this action.
     """
-<<<<<<< HEAD
-    student = await student_service.create_student(db=db, supabase=supabase, student_in=student_in)
-    if not student:
-        raise HTTPException(
-            status_code=status.HTTP_400_BAD_REQUEST,
-            detail=("Failed to create student. The user may already exist " "or input data is invalid."),
-=======
     try:
         # --- FIX: Added the missing 'await' keyword ---
         response = supabase.auth.admin.create_user(
@@ -57,52 +50,8 @@
         raise HTTPException(
             status_code=status.HTTP_400_BAD_REQUEST,
             detail=f"Supabase user creation failed: {str(e)}",
->>>>>>> 9c86cbc8
         )
 
-<<<<<<< HEAD
-
-@router.get(
-    "/search",
-    response_model=list[StudentOut],
-    dependencies=[Depends(require_role("Admin"))],  # Or other appropriate roles
-)
-async def search_for_students(
-    name: Optional[str] = None,
-    class_id: Optional[int] = None,
-    roll_number: Optional[str] = None,
-    db: AsyncSession = Depends(get_db),
-    current_profile: Profile = Depends(get_current_user_profile),
-):
-    """
-    Search for students by name, class, or roll number.
-    """
-    students = await student_service.search_students(
-        db=db,
-        school_id=current_profile.school_id,
-        name=name,
-        class_id=class_id,
-        roll_number=roll_number,
-    )
-    if not students:
-        raise HTTPException(
-            status_code=status.HTTP_404_NOT_FOUND,
-            detail="No students found matching the criteria.",
-        )
-    return students
-
-
-@router.get(
-    "/{student_id}",
-    response_model=StudentOut,
-    dependencies=[Depends(require_role("Admin", "Teacher"))],
-)
-async def get_student_by_id(student_id: int, db: AsyncSession = Depends(get_db)):
-    db_student = await student_service.get_student(db=db, student_id=student_id)
-    if not db_student:
-        raise HTTPException(status_code=status.HTTP_404_NOT_FOUND, detail="Student not found")
-    return db_student
-=======
     student = await student_service.create_student(db=db, supabase=supabase, student_in=student_in)
     if not student:
         raise HTTPException(
@@ -150,7 +99,6 @@
     Retrieve all students for the current user's school.
     """
     return await student_service.search_students(db=db, school_id=current_user.school_id)
->>>>>>> 9c86cbc8
 
 
 @router.put(
@@ -166,24 +114,6 @@
     return await student_service.update_student(db=db, db_obj=db_student, student_in=student_in)
 
 
-<<<<<<< HEAD
-@router.delete(
-    "/{student_id}",
-    status_code=status.HTTP_204_NO_CONTENT,
-    dependencies=[Depends(require_role("Admin"))],
-)
-async def delete_student(student_id: int, db: AsyncSession = Depends(get_db)):
-    """
-    Soft-deletes a student and their associated profile.
-    """
-    deleted_student = await student_service.soft_delete_student(db, student_id=student_id)
-    if not deleted_student:
-        raise HTTPException(
-            status_code=status.HTTP_404_NOT_FOUND,
-            detail=f"Active student with id {student_id} not found",
-        )
-    return None
-=======
 @router.delete("/{student_id}", status_code=status.HTTP_204_NO_CONTENT)
 async def delete_student(
     student_id: int,
@@ -199,7 +129,6 @@
         raise HTTPException(status_code=status.HTTP_404_NOT_FOUND, detail="Student not found.")
 
     return {"detail": "Student deleted successfully."}
->>>>>>> 9c86cbc8
 
 
 @router.post(
