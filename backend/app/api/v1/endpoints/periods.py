# backend/app/api/v1/endpoints/periods.py
from fastapi import APIRouter, Depends, HTTPException, status
from sqlalchemy.ext.asyncio import AsyncSession

from app.core.security import get_current_user_profile, require_role
from app.db.session import get_db
from app.models.class_model import Class
from app.models.period import Period
from app.models.profile import Profile
from app.schemas.period_schema import PeriodCreate, PeriodOut, PeriodUpdate
from app.services import period_service

# Required for direct DB access in DELETE/GET


router = APIRouter()


# 1. POST: Create New Period (Admin Only)
@router.post(
    "/",
    response_model=PeriodOut,
    status_code=status.HTTP_201_CREATED,
    dependencies=[Depends(require_role("Admin"))],
    tags=["Periods"],
)
async def create_new_period(
    *,
    db: AsyncSession = Depends(get_db),
    period_in: PeriodCreate,
    current_profile: Profile = Depends(get_current_user_profile),
):
    """Create a new period time slot (e.g., add
    9:00 AM - 9:45 AM slot). Admin only."""
    if period_in.school_id != current_profile.school_id:
        raise HTTPException(
            status_code=status.HTTP_403_FORBIDDEN,
            detail="Cannot create periods for another school.",
        )
    return await period_service.create_period(db=db, period_in=period_in)


# 2. GET ALL: Get All Active Periods (Admin Only)
@router.get(
    "/school/{school_id}/all",
    response_model=list[PeriodOut],
    dependencies=[Depends(require_role("Admin"))],
    tags=["Periods"],
)
async def get_all_periods(
    school_id: int,
    db: AsyncSession = Depends(get_db),
    current_profile: Profile = Depends(get_current_user_profile),
):
    """Get all active periods for a school. Admin only."""
    # Service layer applies is_active filter
    if school_id != current_profile.school_id:
        raise HTTPException(
            status_code=status.HTTP_403_FORBIDDEN,
            detail="Cannot view periods for another school.",
        )
    return await period_service.get_all_periods_for_school(db=db, school_id=school_id)


# 3. GET ONE: Get Single Active Period (Admin Only)
@router.get(
    "/{period_id}",
    response_model=PeriodOut,
    dependencies=[Depends(require_role("Admin"))],
    tags=["Periods"],
)
async def get_period_by_id(
    period_id: int,
    db: AsyncSession = Depends(get_db),
    current_profile: Profile = Depends(get_current_user_profile),
):
    """Get a single active period by ID. Admin only."""
    period = await period_service.get_period(db=db, period_id=period_id)
    if not period or period.school_id != current_profile.school_id:
<<<<<<< HEAD
        raise HTTPException(
            status_code=status.HTTP_404_NOT_FOUND, detail="Period not found or inactive"
        )
=======
        raise HTTPException(status_code=status.HTTP_404_NOT_FOUND, detail="Period not found or inactive")
>>>>>>> 300c5c62
    return period


# 4. PUT: Update Existing Period (Admin Only)
@router.put(
    "/{period_id}",
    response_model=PeriodOut,
    dependencies=[Depends(require_role("Admin"))],
    tags=["Periods"],
)
async def update_existing_period(
    period_id: int,
    *,
    db: AsyncSession = Depends(get_db),
    period_in: PeriodUpdate,
    current_profile: Profile = Depends(get_current_user_profile),
):
    """Update period details (e.g., change start time). Admin only."""
    # The read filter is applied in get_period, but
    #  Admin should be able to update inactive periods too.
    # We fetch by PK directly here to allow
    # Admin to revive or modify inactive period objects.
    db_period = await db.get(Period, period_id)
    if not db_period or db_period.school_id != current_profile.school_id:
<<<<<<< HEAD
        raise HTTPException(
            status_code=status.HTTP_404_NOT_FOUND, detail="Period not found"
        )
=======
        raise HTTPException(status_code=status.HTTP_404_NOT_FOUND, detail="Period not found")
>>>>>>> 300c5c62

    updated_period = await period_service.update_period(db=db, db_obj=db_period, period_in=period_in)
    return updated_period


# 5. DELETE: Soft-Delete Period (Admin Only)
@router.delete(
    "/{period_id}",
    status_code=status.HTTP_204_NO_CONTENT,
    dependencies=[Depends(require_role("Admin"))],
    tags=["Periods"],
)
async def delete_period_by_id(
    period_id: int,
    db: AsyncSession = Depends(get_db),
    current_profile: Profile = Depends(get_current_user_profile),
):
    """Deactivate a period (Soft Delete). Admin only."""
    # Fetch by PK directly to find the period,
    # even if it's already inactive.
    db_period = await db.get(Period, period_id)
    if not db_period or db_period.school_id != current_profile.school_id:
<<<<<<< HEAD
        raise HTTPException(
            status_code=status.HTTP_404_NOT_FOUND, detail="Period not found"
        )
=======
        raise HTTPException(status_code=status.HTTP_404_NOT_FOUND, detail="Period not found")
>>>>>>> 300c5c62

    if not db_period.is_active:
        # If already inactive, confirm success and return 204
        return None

    # Call the service function to set is_active=False
    await period_service.delete_period(db=db, db_obj=db_period)
    return None


@router.get(
    "/class/{class_id}/periods",
    response_model=list[PeriodOut],
    # Teachers and Admins should be able to see this
    dependencies=[Depends(require_role("Admin", "Teacher"))],
    tags=["Periods"],
)
async def get_periods_for_a_class(
    class_id: int,
    db: AsyncSession = Depends(get_db),
    current_profile: Profile = Depends(get_current_user_profile),
):
    """
    Get all active, non-recess periods for the school that a specific class belongs to.
    """
    target_class = await db.get(Class, class_id)
    if not target_class or target_class.school_id != current_profile.school_id:
        raise HTTPException(
            status_code=status.HTTP_404_NOT_FOUND,
            detail="Class not found in your school.",
        )

    # Now that we've verified access, we can fetch the periods.
    return await period_service.fetch_periods_for_class(db=db, class_id=class_id)


@router.get(
    "/school/{school_id}/recess",
    response_model=list[PeriodOut],
    dependencies=[Depends(require_role("Admin", "Teacher", "Student"))],
    tags=["Periods"],
)
async def get_recess_periods_for_a_school(
    school_id: int,
    db: AsyncSession = Depends(get_db),
    # CRITICAL SECURITY FIX: Add the current user profile dependency
    current_profile: Profile = Depends(get_current_user_profile),
):
    """
    Get all periods that are marked as recess/breaks for a specific school.
    """
    # CRITICAL SECURITY FIX: Ensure the user is requesting their own school's data.
    if school_id != current_profile.school_id:
        raise HTTPException(
            status_code=status.HTTP_403_FORBIDDEN,
            detail="You do not have permission to access this school's information.",
        )
    return await period_service.get_recess_periods(db=db, school_id=school_id)<|MERGE_RESOLUTION|>--- conflicted
+++ resolved
@@ -77,13 +77,7 @@
     """Get a single active period by ID. Admin only."""
     period = await period_service.get_period(db=db, period_id=period_id)
     if not period or period.school_id != current_profile.school_id:
-<<<<<<< HEAD
-        raise HTTPException(
-            status_code=status.HTTP_404_NOT_FOUND, detail="Period not found or inactive"
-        )
-=======
         raise HTTPException(status_code=status.HTTP_404_NOT_FOUND, detail="Period not found or inactive")
->>>>>>> 300c5c62
     return period
 
 
@@ -108,13 +102,7 @@
     # Admin to revive or modify inactive period objects.
     db_period = await db.get(Period, period_id)
     if not db_period or db_period.school_id != current_profile.school_id:
-<<<<<<< HEAD
-        raise HTTPException(
-            status_code=status.HTTP_404_NOT_FOUND, detail="Period not found"
-        )
-=======
         raise HTTPException(status_code=status.HTTP_404_NOT_FOUND, detail="Period not found")
->>>>>>> 300c5c62
 
     updated_period = await period_service.update_period(db=db, db_obj=db_period, period_in=period_in)
     return updated_period
@@ -137,13 +125,7 @@
     # even if it's already inactive.
     db_period = await db.get(Period, period_id)
     if not db_period or db_period.school_id != current_profile.school_id:
-<<<<<<< HEAD
-        raise HTTPException(
-            status_code=status.HTTP_404_NOT_FOUND, detail="Period not found"
-        )
-=======
         raise HTTPException(status_code=status.HTTP_404_NOT_FOUND, detail="Period not found")
->>>>>>> 300c5c62
 
     if not db_period.is_active:
         # If already inactive, confirm success and return 204
