# backend/app/api/v1/endpoints/periods.py
from fastapi import APIRouter, Depends, HTTPException, status
from sqlalchemy.ext.asyncio import AsyncSession

from app.core.security import get_current_user_profile, require_role
from app.db.session import get_db
from app.models.class_model import Class
from app.models.period import Period
from app.models.profile import Profile
from app.schemas.period_schema import PeriodCreate, PeriodOut, PeriodUpdate
from app.services import period_service

# Required for direct DB access in DELETE/GET


router = APIRouter()


# 1. POST: Create New Period (Admin Only)
@router.post(
    "/",
    response_model=PeriodOut,
    status_code=status.HTTP_201_CREATED,
    dependencies=[Depends(require_role("Admin"))],
    tags=["Periods"],
)
<<<<<<< HEAD
async def create_new_period(*, db: AsyncSession = Depends(get_db), period_in: PeriodCreate):
=======
async def create_new_period(
    *,
    db: AsyncSession = Depends(get_db),
    period_in: PeriodCreate,
    current_profile: Profile = Depends(get_current_user_profile),
):
>>>>>>> 9c86cbc8
    """Create a new period time slot (e.g., add
    9:00 AM - 9:45 AM slot). Admin only."""
    if period_in.school_id != current_profile.school_id:
        raise HTTPException(
            status_code=status.HTTP_403_FORBIDDEN,
            detail="Cannot create periods for another school.",
        )
    return await period_service.create_period(db=db, period_in=period_in)


# 2. GET ALL: Get All Active Periods (Admin Only)
@router.get(
    "/school/{school_id}/all",
    response_model=list[PeriodOut],
    dependencies=[Depends(require_role("Admin"))],
    tags=["Periods"],
)
async def get_all_periods(
    school_id: int,
    db: AsyncSession = Depends(get_db),
    current_profile: Profile = Depends(get_current_user_profile),
):
    """Get all active periods for a school. Admin only."""
    # Service layer applies is_active filter
    if school_id != current_profile.school_id:
        raise HTTPException(
            status_code=status.HTTP_403_FORBIDDEN,
            detail="Cannot view periods for another school.",
        )
    return await period_service.get_all_periods_for_school(db=db, school_id=school_id)


# 3. GET ONE: Get Single Active Period (Admin Only)
@router.get(
    "/{period_id}",
    response_model=PeriodOut,
    dependencies=[Depends(require_role("Admin"))],
    tags=["Periods"],
)
async def get_period_by_id(
    period_id: int,
    db: AsyncSession = Depends(get_db),
    current_profile: Profile = Depends(get_current_user_profile),
):
    """Get a single active period by ID. Admin only."""
    period = await period_service.get_period(db=db, period_id=period_id)
<<<<<<< HEAD
    if not period:
=======
    if not period or period.school_id != current_profile.school_id:
>>>>>>> 9c86cbc8
        raise HTTPException(status_code=status.HTTP_404_NOT_FOUND, detail="Period not found or inactive")
    return period


# 4. PUT: Update Existing Period (Admin Only)
@router.put(
    "/{period_id}",
    response_model=PeriodOut,
    dependencies=[Depends(require_role("Admin"))],
    tags=["Periods"],
)
<<<<<<< HEAD
async def update_existing_period(period_id: int, *, db: AsyncSession = Depends(get_db), period_in: PeriodUpdate):
=======
async def update_existing_period(
    period_id: int,
    *,
    db: AsyncSession = Depends(get_db),
    period_in: PeriodUpdate,
    current_profile: Profile = Depends(get_current_user_profile),
):
>>>>>>> 9c86cbc8
    """Update period details (e.g., change start time). Admin only."""
    # The read filter is applied in get_period, but
    #  Admin should be able to update inactive periods too.
    # We fetch by PK directly here to allow
    # Admin to revive or modify inactive period objects.
    db_period = await db.get(Period, period_id)
<<<<<<< HEAD
    if not db_period:
=======
    if not db_period or db_period.school_id != current_profile.school_id:
>>>>>>> 9c86cbc8
        raise HTTPException(status_code=status.HTTP_404_NOT_FOUND, detail="Period not found")

    updated_period = await period_service.update_period(db=db, db_obj=db_period, period_in=period_in)
    return updated_period


# 5. DELETE: Soft-Delete Period (Admin Only)
@router.delete(
    "/{period_id}",
    status_code=status.HTTP_204_NO_CONTENT,
    dependencies=[Depends(require_role("Admin"))],
    tags=["Periods"],
)
async def delete_period_by_id(
    period_id: int,
    db: AsyncSession = Depends(get_db),
    current_profile: Profile = Depends(get_current_user_profile),
):
    """Deactivate a period (Soft Delete). Admin only."""
    # Fetch by PK directly to find the period,
    # even if it's already inactive.
    db_period = await db.get(Period, period_id)
<<<<<<< HEAD
    if not db_period:
=======
    if not db_period or db_period.school_id != current_profile.school_id:
>>>>>>> 9c86cbc8
        raise HTTPException(status_code=status.HTTP_404_NOT_FOUND, detail="Period not found")

    if not db_period.is_active:
        # If already inactive, confirm success and return 204
        return None

    # Call the service function to set is_active=False
    await period_service.delete_period(db=db, db_obj=db_period)
    return None


@router.get(
    "/class/{class_id}/periods",
    response_model=list[PeriodOut],
    # Teachers and Admins should be able to see this
    dependencies=[Depends(require_role("Admin", "Teacher"))],
    tags=["Periods"],
)
async def get_periods_for_a_class(
    class_id: int,
    db: AsyncSession = Depends(get_db),
    current_profile: Profile = Depends(get_current_user_profile),
):
    """
    Get all active, non-recess periods for the school that a specific class belongs to.
    """
    target_class = await db.get(Class, class_id)
    if not target_class or target_class.school_id != current_profile.school_id:
        raise HTTPException(
            status_code=status.HTTP_404_NOT_FOUND,
            detail="Class not found in your school.",
        )

    # Now that we've verified access, we can fetch the periods.
    return await period_service.fetch_periods_for_class(db=db, class_id=class_id)


@router.get(
    "/school/{school_id}/recess",
    response_model=list[PeriodOut],
    dependencies=[Depends(require_role("Admin", "Teacher", "Student"))],
    tags=["Periods"],
)
async def get_recess_periods_for_a_school(
    school_id: int,
    db: AsyncSession = Depends(get_db),
    # CRITICAL SECURITY FIX: Add the current user profile dependency
    current_profile: Profile = Depends(get_current_user_profile),
):
    """
    Get all periods that are marked as recess/breaks for a specific school.
    """
    # CRITICAL SECURITY FIX: Ensure the user is requesting their own school's data.
    if school_id != current_profile.school_id:
        raise HTTPException(
            status_code=status.HTTP_403_FORBIDDEN,
            detail="You do not have permission to access this school's information.",
        )
    return await period_service.get_recess_periods(db=db, school_id=school_id)<|MERGE_RESOLUTION|>--- conflicted
+++ resolved
@@ -24,16 +24,12 @@
     dependencies=[Depends(require_role("Admin"))],
     tags=["Periods"],
 )
-<<<<<<< HEAD
-async def create_new_period(*, db: AsyncSession = Depends(get_db), period_in: PeriodCreate):
-=======
 async def create_new_period(
     *,
     db: AsyncSession = Depends(get_db),
     period_in: PeriodCreate,
     current_profile: Profile = Depends(get_current_user_profile),
 ):
->>>>>>> 9c86cbc8
     """Create a new period time slot (e.g., add
     9:00 AM - 9:45 AM slot). Admin only."""
     if period_in.school_id != current_profile.school_id:
@@ -80,11 +76,7 @@
 ):
     """Get a single active period by ID. Admin only."""
     period = await period_service.get_period(db=db, period_id=period_id)
-<<<<<<< HEAD
-    if not period:
-=======
     if not period or period.school_id != current_profile.school_id:
->>>>>>> 9c86cbc8
         raise HTTPException(status_code=status.HTTP_404_NOT_FOUND, detail="Period not found or inactive")
     return period
 
@@ -96,9 +88,6 @@
     dependencies=[Depends(require_role("Admin"))],
     tags=["Periods"],
 )
-<<<<<<< HEAD
-async def update_existing_period(period_id: int, *, db: AsyncSession = Depends(get_db), period_in: PeriodUpdate):
-=======
 async def update_existing_period(
     period_id: int,
     *,
@@ -106,18 +95,13 @@
     period_in: PeriodUpdate,
     current_profile: Profile = Depends(get_current_user_profile),
 ):
->>>>>>> 9c86cbc8
     """Update period details (e.g., change start time). Admin only."""
     # The read filter is applied in get_period, but
     #  Admin should be able to update inactive periods too.
     # We fetch by PK directly here to allow
     # Admin to revive or modify inactive period objects.
     db_period = await db.get(Period, period_id)
-<<<<<<< HEAD
-    if not db_period:
-=======
     if not db_period or db_period.school_id != current_profile.school_id:
->>>>>>> 9c86cbc8
         raise HTTPException(status_code=status.HTTP_404_NOT_FOUND, detail="Period not found")
 
     updated_period = await period_service.update_period(db=db, db_obj=db_period, period_in=period_in)
@@ -140,11 +124,7 @@
     # Fetch by PK directly to find the period,
     # even if it's already inactive.
     db_period = await db.get(Period, period_id)
-<<<<<<< HEAD
-    if not db_period:
-=======
     if not db_period or db_period.school_id != current_profile.school_id:
->>>>>>> 9c86cbc8
         raise HTTPException(status_code=status.HTTP_404_NOT_FOUND, detail="Period not found")
 
     if not db_period.is_active:
