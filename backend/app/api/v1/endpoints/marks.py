--- conflicted
+++ resolved
@@ -22,10 +22,6 @@
     "/",
     response_model=MarkOut,
     status_code=status.HTTP_201_CREATED,
-<<<<<<< HEAD
-=======
-    dependencies=[Depends(require_role("teacher"))],  # Example: Teachers can submit marks
->>>>>>> 7cd0a2af
 )
 async def create_new_mark(
     mark_in: MarkCreate,
@@ -35,9 +31,7 @@
     """
     Create a new mark record. Teacher only.
     """
-    teacher_id = await mark_service.get_teacher_id_for_user(
-        db, user_id=current_profile.user_id
-    )
+    teacher_id = await mark_service.get_teacher_id_for_user(db, user_id=current_profile.user_id)
     if teacher_id is None:
         raise HTTPException(
             status_code=status.HTTP_403_FORBIDDEN,
@@ -64,20 +58,11 @@
     db: AsyncSession = Depends(get_db),
     current_profile: Profile = Depends(require_role("Teacher", "Admin")),
 ):
-    marks = await mark_service.get_marks_for_student_and_exam(
-        db, student_id=student_id, exam_id=exam_id
-    )
-
-    teacher_id = await mark_service.get_teacher_id_for_user(
-        db, user_id=current_profile.user_id
-    )
-
-    return [
-        MarkOut.model_validate(mark, from_attributes=True).model_copy(
-            update={"entered_by_teacher_id": teacher_id}
-        )
-        for mark in marks
-    ]
+    marks = await mark_service.get_marks_for_student_and_exam(db, student_id=student_id, exam_id=exam_id)
+
+    teacher_id = await mark_service.get_teacher_id_for_user(db, user_id=current_profile.user_id)
+
+    return [MarkOut.model_validate(mark, from_attributes=True).model_copy(update={"entered_by_teacher_id": teacher_id}) for mark in marks]
 
 
 # Student/Parent only: Get marks for a specific student
@@ -137,9 +122,7 @@
     """
     Submit marks for multiple students at once. Teacher/Admin only.
     """
-    teacher_id = await mark_service.get_teacher_id_for_user(
-        db, user_id=current_profile.user_id
-    )
+    teacher_id = await mark_service.get_teacher_id_for_user(db, user_id=current_profile.user_id)
     if teacher_id is None:
         raise HTTPException(
             status_code=status.HTTP_403_FORBIDDEN,
@@ -151,12 +134,7 @@
         marks_in=marks_in,
     )
 
-    return [
-        MarkOut.model_validate(mark, from_attributes=True).model_copy(
-            update={"entered_by_teacher_id": teacher_id}
-        )
-        for mark in created_marks
-    ]
+    return [MarkOut.model_validate(mark, from_attributes=True).model_copy(update={"entered_by_teacher_id": teacher_id}) for mark in created_marks]
 
 
 @router.get("/report-card/student/{student_id}", response_model=list[MarkOut])
