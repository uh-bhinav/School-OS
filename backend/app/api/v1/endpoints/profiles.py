--- conflicted
+++ resolved
@@ -1,15 +1,7 @@
 import uuid
-from typing import Any
+from typing import Optional
 
 from fastapi import APIRouter, Depends, File, HTTPException, UploadFile, status
-<<<<<<< HEAD
-from sqlalchemy.orm import Session
-
-from app.api import deps
-from app.models.user_roles import User
-from app.schemas.profile_schema import Profile, ProfileCreate, ProfileUpdate
-from app.services.profile_service import profile_service
-=======
 from sqlalchemy.ext.asyncio import AsyncSession
 
 from app.api import deps
@@ -18,119 +10,10 @@
 from app.models.profile import Profile
 from app.schemas.profile_schema import ProfileOut
 from app.services import profile_service
->>>>>>> 7543c984
 
 router = APIRouter()
 
 
-<<<<<<< HEAD
-@router.get("/", response_model=list[Profile])
-def read_profiles(
-    db: Session = Depends(deps.get_db),
-    skip: int = 0,
-    limit: int = 100,
-    current_user: User = Depends(deps.get_current_active_user),
-) -> Any:
-    """
-    Retrieve profiles.
-    """
-    if not deps.is_school_admin(current_user):
-        raise HTTPException(status_code=403, detail="Not enough permissions")
-    profiles = profile_service.get_profiles_by_school(db, school_id=current_user.school_id, skip=skip, limit=limit)
-    return profiles
-
-
-@router.post("/", response_model=Profile)
-def create_profile(
-    *,
-    db: Session = Depends(deps.get_db),
-    profile_in: ProfileCreate,
-    current_user: User = Depends(deps.get_current_active_user),
-) -> Any:
-    """
-    Create new profile.
-    """
-    # This endpoint might need more specific logic depending on who can create profiles
-    profile = profile_service.create_profile(db=db, profile=profile_in, user_id=current_user.user_id, school_id=current_user.school_id)
-    return profile
-
-
-@router.put("/me", response_model=Profile)
-def update_profile_me(
-    *,
-    db: Session = Depends(deps.get_db),
-    profile_in: ProfileUpdate,
-    current_user: User = Depends(deps.get_current_active_user),
-) -> Any:
-    """
-    Update own profile.
-    """
-    profile = profile_service.update_profile(db=db, user_id=current_user.user_id, profile=profile_in)
-    return profile
-
-
-@router.get("/me", response_model=Profile)
-def read_profile_me(
-    db: Session = Depends(deps.get_db),
-    current_user: User = Depends(deps.get_current_active_user),
-) -> Any:
-    """
-    Get current profile.
-    """
-    return current_user.profile
-
-
-@router.get("/{user_id}", response_model=Profile)
-def read_profile_by_id(
-    user_id: uuid.UUID,
-    current_user: User = Depends(deps.get_current_active_user),
-    db: Session = Depends(deps.get_db),
-) -> Any:
-    """
-    Get a specific profile by id.
-    """
-    profile = profile_service.get_profile(db, user_id=user_id)
-    if not profile or profile.school_id != current_user.school_id:
-        raise HTTPException(status_code=404, detail="Profile not found")
-    return profile
-
-
-# --- NEW ENDPOINTS FROM ROADMAP ---
-
-
-@router.post("/me/picture", response_model=Profile)
-async def upload_own_profile_picture(
-    *,
-    db: Session = Depends(deps.get_db),
-    file: UploadFile = File(...),
-    current_user: User = Depends(deps.get_current_active_user),
-) -> Any:
-    """
-    Upload a profile picture for the currently authenticated user.
-    """
-    profile = await profile_service.upload_profile_picture(db=db, user_id=current_user.user_id, file=file)
-    return profile
-
-
-@router.get("/{user_id}/picture", response_model=dict)
-def get_profile_picture_url(
-    user_id: uuid.UUID,
-    db: Session = Depends(deps.get_db),
-    current_user: User = Depends(deps.get_current_active_user),
-) -> Any:
-    """
-    Get a secure, time-limited signed URL for a user's profile picture.
-    Access is restricted to the owner or a school admin.
-    """
-    requesting_user_context = deps.get_user_context_from_user(db, user=current_user)
-    try:
-        signed_url = profile_service.get_profile_picture_url(db=db, user_id=user_id, requesting_user_context=requesting_user_context)
-        return {"signed_url": signed_url, "expires_at": "1 hour from generation"}
-    except HTTPException as e:
-        raise e
-    except Exception as e:
-        raise HTTPException(status_code=status.HTTP_500_INTERNAL_SERVER_ERROR, detail=str(e))
-=======
 @router.get("/me", response_model=ProfileOut)
 async def get_my_profile(current_profile: Profile = Depends(get_current_user_profile)) -> Profile:
     """Return the authenticated user's profile."""
@@ -221,5 +104,4 @@
     except HTTPException as exc:
         raise exc
     except Exception as exc:  # pragma: no cover - unexpected failures surfaced as 500s
-        raise HTTPException(status_code=status.HTTP_500_INTERNAL_SERVER_ERROR, detail=str(exc))
->>>>>>> 7543c984
+        raise HTTPException(status_code=status.HTTP_500_INTERNAL_SERVER_ERROR, detail=str(exc))