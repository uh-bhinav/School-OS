import uuid
from typing import Optional

from fastapi import APIRouter, Depends, File, HTTPException, UploadFile, status
from sqlalchemy.ext.asyncio import AsyncSession

from app.api import deps
from app.core.security import get_current_user_profile, require_role
from app.db.session import get_db
from app.models.profile import Profile
from app.schemas.profile_schema import ProfileOut
from app.services import profile_service

router = APIRouter()


@router.get("/me", response_model=ProfileOut)
async def get_my_profile(current_profile: Profile = Depends(get_current_user_profile)) -> Profile:
    """Return the authenticated user's profile."""

    return current_profile


@router.get(
    "/school/{school_id}",
    response_model=list[ProfileOut],
    dependencies=[Depends(require_role("Admin"))],
)
async def get_all_profiles(
    school_id: int,
    role: Optional[str] = None,
    name: Optional[str] = None,
    db: AsyncSession = Depends(get_db),
<<<<<<< HEAD
):
    """
    Get all active user profiles for a school, with optional filters. Admin only.
    """
=======
    current_profile: Profile = Depends(get_current_user_profile),
) -> list[Profile]:
    """List profiles for the admin's school with optional filters."""

    if current_profile.school_id != school_id:
        raise HTTPException(status_code=status.HTTP_403_FORBIDDEN, detail="Not authorized to view this school")

>>>>>>> 9c86cbc8
    return await profile_service.get_all_profiles_for_school(db=db, school_id=school_id, role=role, name=name)


@router.get(
    "/{user_id}",
    response_model=ProfileOut,
    dependencies=[Depends(require_role("Admin"))],
)
async def get_profile_by_id(
    user_id: uuid.UUID,
    db: AsyncSession = Depends(get_db),
    current_profile: Profile = Depends(get_current_user_profile),
) -> Profile:
    """Retrieve a specific profile by identifier."""

    db_profile = await profile_service.get_profile(db=db, user_id=user_id)
<<<<<<< HEAD
    if not db_profile:
=======
    if not db_profile or db_profile.school_id != current_profile.school_id:
>>>>>>> 9c86cbc8
        raise HTTPException(status_code=status.HTTP_404_NOT_FOUND, detail="Profile not found")
    return db_profile


@router.delete(
    "/{user_id}",
    status_code=status.HTTP_204_NO_CONTENT,
    dependencies=[Depends(require_role("Admin"))],
)
async def delete_profile(
    user_id: uuid.UUID,
    db: AsyncSession = Depends(get_db),
    current_profile: Profile = Depends(get_current_user_profile),
<<<<<<< HEAD
):
    """
    Soft-deletes a user profile. Admin only.
    """
    deleted_profile = await profile_service.soft_delete_profile(db, user_id=user_id, school_id=current_profile.school_id)
=======
) -> None:
    """Soft delete a profile from the admin's school."""

    deleted_profile = await profile_service.soft_delete_profile(db=db, user_id=user_id, school_id=current_profile.school_id)
>>>>>>> 9c86cbc8
    if not deleted_profile:
        raise HTTPException(status_code=status.HTTP_404_NOT_FOUND, detail=f"Active profile for user_id {user_id} not found in this school")
    return None


@router.post("/me/picture", response_model=ProfileOut)
async def upload_own_profile_picture(
    *,
    db: AsyncSession = Depends(get_db),
    file: UploadFile = File(...),
    current_user: Profile = Depends(get_current_user_profile),
) -> Profile:
    """Upload a profile picture for the current user."""

    return await profile_service.upload_profile_picture(db=db, user_id=current_user.user_id, file=file)


@router.get("/{user_id}/picture", response_model=dict)
async def get_profile_picture_url(
    user_id: uuid.UUID,
    db: AsyncSession = Depends(get_db),
    current_user: Profile = Depends(get_current_user_profile),
) -> dict:
    """Generate a signed URL for a profile picture when permitted."""

    requesting_user_context = await deps.get_user_context_from_user(db, user=current_user)
    try:
        signed_url = await profile_service.get_profile_picture_url(db=db, user_id=user_id, requesting_user_context=requesting_user_context)
        return {"signed_url": signed_url, "expires_at": "1 hour from generation"}
    except HTTPException as exc:
        raise exc
    except Exception as exc:  # pragma: no cover - unexpected failures surfaced as 500s
        raise HTTPException(status_code=status.HTTP_500_INTERNAL_SERVER_ERROR, detail=str(exc))<|MERGE_RESOLUTION|>--- conflicted
+++ resolved
@@ -31,12 +31,6 @@
     role: Optional[str] = None,
     name: Optional[str] = None,
     db: AsyncSession = Depends(get_db),
-<<<<<<< HEAD
-):
-    """
-    Get all active user profiles for a school, with optional filters. Admin only.
-    """
-=======
     current_profile: Profile = Depends(get_current_user_profile),
 ) -> list[Profile]:
     """List profiles for the admin's school with optional filters."""
@@ -44,7 +38,6 @@
     if current_profile.school_id != school_id:
         raise HTTPException(status_code=status.HTTP_403_FORBIDDEN, detail="Not authorized to view this school")
 
->>>>>>> 9c86cbc8
     return await profile_service.get_all_profiles_for_school(db=db, school_id=school_id, role=role, name=name)
 
 
@@ -61,11 +54,7 @@
     """Retrieve a specific profile by identifier."""
 
     db_profile = await profile_service.get_profile(db=db, user_id=user_id)
-<<<<<<< HEAD
-    if not db_profile:
-=======
     if not db_profile or db_profile.school_id != current_profile.school_id:
->>>>>>> 9c86cbc8
         raise HTTPException(status_code=status.HTTP_404_NOT_FOUND, detail="Profile not found")
     return db_profile
 
@@ -79,18 +68,10 @@
     user_id: uuid.UUID,
     db: AsyncSession = Depends(get_db),
     current_profile: Profile = Depends(get_current_user_profile),
-<<<<<<< HEAD
-):
-    """
-    Soft-deletes a user profile. Admin only.
-    """
-    deleted_profile = await profile_service.soft_delete_profile(db, user_id=user_id, school_id=current_profile.school_id)
-=======
 ) -> None:
     """Soft delete a profile from the admin's school."""
 
     deleted_profile = await profile_service.soft_delete_profile(db=db, user_id=user_id, school_id=current_profile.school_id)
->>>>>>> 9c86cbc8
     if not deleted_profile:
         raise HTTPException(status_code=status.HTTP_404_NOT_FOUND, detail=f"Active profile for user_id {user_id} not found in this school")
     return None
