<<<<<<< HEAD
from fastapi import APIRouter, Depends, HTTPException, status
=======
# backend\app\api\v1\endpoints\announcements.py
from fastapi import APIRouter, Depends, status
>>>>>>> 7543c984
from sqlalchemy.ext.asyncio import AsyncSession

from app.core.security import get_current_user_profile, require_role
from app.db.session import get_db
from app.schemas.announcement_schema import AnnouncementCreate, AnnouncementOut
from app.services import announcement_service

router = APIRouter()


@router.post(
    "/",
    response_model=AnnouncementOut,
    status_code=status.HTTP_201_CREATED,
    dependencies=[Depends(require_role("Admin"))],
)
async def create_announcement(
    announcement_in: AnnouncementCreate,
    db: AsyncSession = Depends(get_db),
    current_profile=Depends(get_current_user_profile),
):
    """Create a new announcement targeted to specific audiences."""

    announcement = await announcement_service.create_announcement(
        db=db,
        announcement_in=announcement_in,
        published_by_id=current_profile.user_id,
        language=getattr(current_profile, "preferred_language", None),
    )
    return announcement


<<<<<<< HEAD
@router.get(
    "/school/{school_id}",
    response_model=list[AnnouncementOut],
    dependencies=[Depends(require_role("Teacher"))],  # Teachers can view
)
async def get_school_announcements(
    school_id: int,
=======
@router.get("/", response_model=list[AnnouncementOut])
async def list_announcements(
>>>>>>> 7543c984
    db: AsyncSession = Depends(get_db),
    current_profile=Depends(get_current_user_profile),
):
    """
<<<<<<< HEAD
    Get all active announcements for a specific school.
    Teachers can only view announcements from their own school.
    """
    # Verify the teacher is accessing their own school
    if school_id != current_profile.school_id:
        raise HTTPException(
            status_code=status.HTTP_403_FORBIDDEN,
            detail="You can only view announcements for your own school.",
        )

    # Use the service method to get user's announcement feed
=======
    Return the announcements that are visible to the authenticated user.
    """
>>>>>>> 7543c984
    announcements = await announcement_service.get_user_announcement_feed(db=db, user_id=current_profile.user_id)
    return announcements<|MERGE_RESOLUTION|>--- conflicted
+++ resolved
@@ -1,9 +1,5 @@
-<<<<<<< HEAD
-from fastapi import APIRouter, Depends, HTTPException, status
-=======
 # backend\app\api\v1\endpoints\announcements.py
 from fastapi import APIRouter, Depends, status
->>>>>>> 7543c984
 from sqlalchemy.ext.asyncio import AsyncSession
 
 from app.core.security import get_current_user_profile, require_role
@@ -36,37 +32,13 @@
     return announcement
 
 
-<<<<<<< HEAD
-@router.get(
-    "/school/{school_id}",
-    response_model=list[AnnouncementOut],
-    dependencies=[Depends(require_role("Teacher"))],  # Teachers can view
-)
-async def get_school_announcements(
-    school_id: int,
-=======
 @router.get("/", response_model=list[AnnouncementOut])
 async def list_announcements(
->>>>>>> 7543c984
     db: AsyncSession = Depends(get_db),
     current_profile=Depends(get_current_user_profile),
 ):
     """
-<<<<<<< HEAD
-    Get all active announcements for a specific school.
-    Teachers can only view announcements from their own school.
-    """
-    # Verify the teacher is accessing their own school
-    if school_id != current_profile.school_id:
-        raise HTTPException(
-            status_code=status.HTTP_403_FORBIDDEN,
-            detail="You can only view announcements for your own school.",
-        )
-
-    # Use the service method to get user's announcement feed
-=======
     Return the announcements that are visible to the authenticated user.
     """
->>>>>>> 7543c984
     announcements = await announcement_service.get_user_announcement_feed(db=db, user_id=current_profile.user_id)
     return announcements