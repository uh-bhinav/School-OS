--- conflicted
+++ resolved
@@ -11,38 +11,21 @@
 
 from __future__ import annotations
 
-<<<<<<< HEAD
 import importlib
 import pkgutil
 from pathlib import Path
 
-EXCLUDED_MODULES = {"package_item"}
+from .base_class import Base
 
 
 def _import_all_models() -> None:
     models_path = Path(__file__).resolve().parent.parent / "models"
     for module in pkgutil.iter_modules([str(models_path)]):
-        if module.name.startswith("_") or module.name in EXCLUDED_MODULES:
+        if module.name.startswith("_"):
             continue
         importlib.import_module(f"app.models.{module.name}")
-=======
-from sqlalchemy.orm import configure_mappers
 
-# Import Base first - this is the declarative base all models inherit from
-from app.db.base_class import Base
->>>>>>> 6ecd8880
 
-# Import all models through the centralized __init__.py
-# This ensures models are imported in the correct dependency order
-# and prevents duplicate mapper registration.
-# Using __import__ with fromlist forces module execution but doesn't
-# pollute the namespace.
-__import__("app.models", fromlist=["*"])
-
-# CRITICAL: Force SQLAlchemy to complete all pending mapper configurations
-# This must be called after all models are imported to ensure relationships
-# are fully resolved before any database operations. This prevents the
-# "UnmappedColumnError" that occurs when mappers are partially configured.
-configure_mappers()
+_import_all_models()
 
 __all__ = ["Base"]