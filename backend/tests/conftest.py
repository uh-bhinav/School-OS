--- conflicted
+++ resolved
@@ -88,17 +88,10 @@
 def mock_admin_profile_1() -> Profile:
     """Provides a reusable, session-scoped mock admin profile."""
     return Profile(
-<<<<<<< HEAD
         user_id="3e163ee6-cd91-4d63-8bc1-189cc0d13860",
         school_id=2,  # Corresponds to VALID_SCHOOL_ID
         first_name="Admin",
         last_name="Springfield",
-=======
-        user_id="cb0cf1e2-19d0-4ae3-93ed-3073a47a5058",
-        school_id=1,
-        first_name="Priya",
-        last_name="Singh",
->>>>>>> d7fda084
         is_active=True,
         roles=[UserRole(role_definition=RoleDefinition(role_id=1, role_name="Admin"))],
     )
@@ -130,112 +123,6 @@
     )
 
 
-<<<<<<< HEAD
-@pytest.fixture(scope="session")
-def admin_token(mock_admin_profile: Profile) -> str:
-    """
-    Creates and returns a JWT access token for the mock admin profile.
-    """
-    return create_access_token(subject=str(mock_admin_profile.user_id))
-
-
-@pytest.fixture(scope="session")
-def parent_token(mock_parent_profile: Profile) -> str:
-    """
-    Creates and returns a JWT access token for the mock parent profile.
-    """
-    return create_access_token(subject=str(mock_parent_profile.user_id))
-
-
-@pytest.fixture(scope="session")
-def teacher_token(mock_teacher_profile: Profile) -> str:
-    """
-    Creates and returns a JWT access token for the mock teacher profile.
-    """
-    return create_access_token(subject=str(mock_teacher_profile.user_id))
-
-
-@pytest_asyncio.fixture(scope="function")
-async def test_client_admin_security_override() -> AsyncGenerator[AsyncClient, None]:
-    """
-    Provides an AsyncClient where the 'require_role("Admin")' dependency
-    is temporarily disabled (mocked) for a single test.
-    """
-
-    # This is a simple function that does nothing, effectively bypassing the security check
-    def mock_require_admin():
-        pass
-
-    # Temporarily override the dependency for the app
-    app.dependency_overrides[require_role("Admin")] = mock_require_admin
-
-    # Yield the test client with the override in place
-    transport = ASGITransport(app=app)
-    async with AsyncClient(transport=transport, base_url="http://test") as client:
-        yield client
-
-    # Clean up the override after the test is done to avoid affecting other tests
-    app.dependency_overrides.clear()
-
-
-@pytest_asyncio.fixture(scope="function")
-async def test_client_authenticated_admin(mock_admin_profile: Profile) -> AsyncGenerator[AsyncClient, None]:
-    """
-    Provides an AsyncClient where the get_current_user dependency is
-    overridden to always return a mock admin profile.
-    This completely bypasses real authentication for the test.
-    """
-
-    # This is our mock dependency function. It simply returns the admin profile.
-    async def mock_get_current_admin() -> Profile:
-        return mock_admin_profile
-
-    # Temporarily override the real get_current_user with our mock
-    app.dependency_overrides[get_current_user_profile] = mock_get_current_admin
-
-    # Yield the test client with the override in place
-    transport = ASGITransport(app=app)
-    async with AsyncClient(transport=transport, base_url="http://test") as client:
-        yield client
-
-    # Clean up the override after the test is done
-    app.dependency_overrides.clear()
-
-
-@pytest_asyncio.fixture(scope="function")
-async def test_client_authenticated_parent(mock_parent_profile: Profile) -> AsyncGenerator[AsyncClient, None]:
-    """
-    Provides an AsyncClient where get_current_user is overridden
-    to always return a mock parent profile.
-    """
-
-    # Our mock dependency that returns the parent profile
-    async def mock_get_current_parent() -> Profile:
-        return mock_parent_profile
-
-    # Temporarily override the real dependency
-    app.dependency_overrides[get_current_user_profile] = mock_get_current_parent
-
-    transport = ASGITransport(app=app)
-    async with AsyncClient(transport=transport, base_url="http://test") as client:
-        yield client
-
-    # Clean up the override
-    app.dependency_overrides.clear()
-
-
-@pytest.fixture(scope="session")
-def mock_admin_profile() -> Profile:
-    """Provides a reusable, session-scoped mock admin profile."""
-    return Profile(
-        user_id="cb0cf1e2-19d0-4ae3-93ed-3073a47a5058",
-        school_id=1,  # Corresponds to VALID_SCHOOL_ID
-        first_name="Priya",
-        last_name="Singh",
-        is_active=True,
-        roles=[UserRole(role_definition=RoleDefinition(role_id=1, role_name="Admin"))],
-    )
-=======
 # ===========================================================================
 # == CORRECTED ASYNC FIXTURES for Order Service Tests ==
 # ===========================================================================
@@ -366,4 +253,109 @@
         raise RuntimeError(f"Fixture Error: Failed to fetch profile {admin_user_id_2} after creation/check.")
 
     return refetched_profile
->>>>>>> d7fda084
+
+
+@pytest.fixture(scope="session")
+def admin_token(mock_admin_profile: Profile) -> str:
+    """
+    Creates and returns a JWT access token for the mock admin profile.
+    """
+    return create_access_token(subject=str(mock_admin_profile.user_id))
+
+
+@pytest.fixture(scope="session")
+def parent_token(mock_parent_profile: Profile) -> str:
+    """
+    Creates and returns a JWT access token for the mock parent profile.
+    """
+    return create_access_token(subject=str(mock_parent_profile.user_id))
+
+
+@pytest.fixture(scope="session")
+def teacher_token(mock_teacher_profile: Profile) -> str:
+    """
+    Creates and returns a JWT access token for the mock teacher profile.
+    """
+    return create_access_token(subject=str(mock_teacher_profile.user_id))
+
+
+@pytest_asyncio.fixture(scope="function")
+async def test_client_admin_security_override() -> AsyncGenerator[AsyncClient, None]:
+    """
+    Provides an AsyncClient where the 'require_role("Admin")' dependency
+    is temporarily disabled (mocked) for a single test.
+    """
+
+    # This is a simple function that does nothing, effectively bypassing the security check
+    def mock_require_admin():
+        pass
+
+    # Temporarily override the dependency for the app
+    app.dependency_overrides[require_role("Admin")] = mock_require_admin
+
+    # Yield the test client with the override in place
+    transport = ASGITransport(app=app)
+    async with AsyncClient(transport=transport, base_url="http://test") as client:
+        yield client
+
+    # Clean up the override after the test is done to avoid affecting other tests
+    app.dependency_overrides.clear()
+
+
+@pytest_asyncio.fixture(scope="function")
+async def test_client_authenticated_admin(mock_admin_profile: Profile) -> AsyncGenerator[AsyncClient, None]:
+    """
+    Provides an AsyncClient where the get_current_user dependency is
+    overridden to always return a mock admin profile.
+    This completely bypasses real authentication for the test.
+    """
+
+    # This is our mock dependency function. It simply returns the admin profile.
+    async def mock_get_current_admin() -> Profile:
+        return mock_admin_profile
+
+    # Temporarily override the real get_current_user with our mock
+    app.dependency_overrides[get_current_user_profile] = mock_get_current_admin
+
+    # Yield the test client with the override in place
+    transport = ASGITransport(app=app)
+    async with AsyncClient(transport=transport, base_url="http://test") as client:
+        yield client
+
+    # Clean up the override after the test is done
+    app.dependency_overrides.clear()
+
+
+@pytest_asyncio.fixture(scope="function")
+async def test_client_authenticated_parent(mock_parent_profile: Profile) -> AsyncGenerator[AsyncClient, None]:
+    """
+    Provides an AsyncClient where get_current_user is overridden
+    to always return a mock parent profile.
+    """
+
+    # Our mock dependency that returns the parent profile
+    async def mock_get_current_parent() -> Profile:
+        return mock_parent_profile
+
+    # Temporarily override the real dependency
+    app.dependency_overrides[get_current_user_profile] = mock_get_current_parent
+
+    transport = ASGITransport(app=app)
+    async with AsyncClient(transport=transport, base_url="http://test") as client:
+        yield client
+
+    # Clean up the override
+    app.dependency_overrides.clear()
+
+
+@pytest.fixture(scope="session")
+def mock_admin_profile() -> Profile:
+    """Provides a reusable, session-scoped mock admin profile."""
+    return Profile(
+        user_id="cb0cf1e2-19d0-4ae3-93ed-3073a47a5058",
+        school_id=1,  # Corresponds to VALID_SCHOOL_ID
+        first_name="Priya",
+        last_name="Singh",
+        is_active=True,
+        roles=[UserRole(role_definition=RoleDefinition(role_id=1, role_name="Admin"))],
+    )